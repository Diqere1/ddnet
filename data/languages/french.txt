--- conflicted
+++ resolved
@@ -316,16 +316,11 @@
 Lht.
 == Lum.
 
-<<<<<<< HEAD
+Load a new image to use in the map
+== Charger une image pour l'utiliser dans la carte
+
 Loading DDRace Client
 == Chargement DDRace Client
-=======
-Load a new image to use in the map
-== Charger une image pour l'utiliser dans la carte
-
-Loading
-== Chargement
->>>>>>> 411db8b8
 
 MOTD
 == MOTD
