
##### translated strings #####

%d of %d servers, %d players
== %d van %d Servers, %d spelers

%d%% loaded
== %d%% is geladen

%ds left
== %ds over

%s Right click for context menu.
== %s Rechtermuisknop voor context menu.

Abort
== Afbreken

Add
== Voeg toe

Add Image
== Voeg afbeelding toe

Add Quad
== Voeg Quad toe

Add group
== Voeg groep toe

Add quads layer
== Voeg quads laag toe

Add tile layer
== Voeg tegel laag toe

Address
== Adres

Adds a new group
== Voegt een nieuwe groep toe

Adds a new quad
== Voegt een nieuwe Quad toe

All
== Alle

Alpha
== Alpha

Alpha value of the envelope
== Doorzichtbaarheid van de envelope

Always show name plates
== Altijd namen laten zien

Anim
== Anim.

Append
== Toevoegen

Append map
== Voeg kaart toe

Are you sure that you want to delete the demo?
== Weet je zeker dat je de demo wil verwijderen?

Are you sure that you want to quit?
== Weet je zeker dat je wil stoppen?

As this is the first time you launch the game, please enter your nick name below. It's recommended that you check the settings to adjust them to your liking before joining a server.
== Omdat dit de eerste keer is dat je het spel opstart, moet je een nicknaam kiezen. Doe dat hieronder. Het is aanbevolen om de instellingen te controleren, voordat je een spel start.

Aspect ratio
== Beeldverhouding

Blue team
== Blauwe team

Blue team wins!
== Blauwe team wint!

Blue value of the envelope
== Hoeveelheid blauw van de envelope

Body
== Lichaam

Border
== Rand

CCW
== CCW

CW
== CW

Call vote
== Stem

Cancel
== Annuleren

Chat
== Chat

Clear collision
== Verwijder botsingen

Clip H
== Clip H

Clip W
== Clip B

Clip X
== Clip X

Clip Y
== Clip Y

Close
== Sluiten

Color
== Kleur

Color Env
== Kleur Env

Color TO
== Kleur TO

Color+
== Kleur+

Compatible version
== Samenwerkende versie

Connect
== Verbinden

Connecting to
== Verbinden met

Connection Problems...
== Verbindingsproblemen...

Console
== Console

Constructs collision from this layer
== Maakt deze laag botsend

Controls
== Besturing

Creates a new color envelope
== Maakt een nieuwe kleur envelope

Creates a new map
== Maakt een nieuwe kaart.

Creates a new pos envelope
== Maakt een nieuwe pos envelope

Creates a new quad layer
== Maakt een nieuwe quads laag

Creates a new tile layer
== Maakt een nieuwe tegel laag

Current
== Huidig

Current version: %s
== Huidige versie: %s

Custom colors
== Aangepaste kleuren

Decrease
== Verkleinen

Decrease animation speed
== Verlaag animatiesnelheid

Delete
== Verwijder

Delete demo
== Verwijder demo

Delete group
== Verwijder groep

Delete layer
== Verwijder laag

Delete this envelope
== Verwijder deze envelope

Deletes the current quad
== Verwijdert de huidige quad

Deletes the layer
== Verwijdert de laag

Demos
== Demo's

Detail
== Detail

Disconnect
== Stoppen

Disconnected
== Verbinding verbroken

Display Modes
== Laat modes zien

Down
== Omlaag

Downloading map
== Kaart downloaden

Draw!
== Gelijkspel!

Dynamic Camera
== Dynamische camera

Embed
== Insluiten

Embedded
== Ingesloten

Embeds the image into the map file.
== Sluit een afbeelding in in het bestand van de kaart

Emoticon
== Emoticon

Enable/disable group for saving
== Sla de group wel/niet op

Enable/disable layer for saving
== Sla de laag wel/niet op

Enter
== Starten

Envelopes
== Envelopes

Error
== Fout

Error loading demo
== Fout bij laden demo

Exit
== Afsluiten

Exits from the editor
== Verlaat de editor

External
== Extern

FSAA samples
== FSAA samples

Favorite
== Favoriet

Favorites
== Favorieten

Feet
== Voeten

File
== Bestand

File: %s
== Bestand: %s

Filename:
== Bestandsnaam:

Filter
== Filter

Fire
== Schieten

Folder
== Map

Force vote
== Forceer stem

Fullscreen
== Volledig scherm

Game
== Spel

Game info
== Spelinfo

Game over
== Spel afgelopen

Game type
== Speltype

Game types:
== Speltypes:

General
== Algemeen

Graphics
== Beeld

Green value of the envelope
== Hoeveelheid groen van de envelope

Grenade
== Granaat

Group
== Groep

HD
== Det.

Hammer
== Hamer

Has people playing
== Mensen in server

Height
== Hoogte

High Detail
== Veel details

Hook
== Haak

Host address
== Server adres

Hue
== Tint

Image
== Afbeelding

Images
== Afbeeldingen

Increase
== Vergroten

Increase animation speed
== Verhoog animatiesnelheid

Info
== Info

Internet
== Internet

Invalid Demo
== Ongeldige demo

Join blue
== Ga bij blauw

Join game
== Binnenkomen

Join red
== Ga bij rood

Jump
== Springen

Kick
== Kicken

LAN
== LAN

Language
== Taal

Layers
== Lagen

Left
== Links

Left mouse button to move. Hold shift to move pivot. Hold ctrl to rotate.
== Linkermuisknop om te bewegen. Houd shift ingedrukt om te roteren. Houd ctrl ingedrukt om te draaien.

Left mouse button to move. Hold shift to move the texture.
== Linkermuisknop om te bewegen. Houd shift ingedrukt om de textuur te bewegen

Left mouse to drag. Hold ctrl to be more precise. Hold shift to alter time point aswell. Right click to delete.
== Linkermuisknop om te slepen. Ctrl om precieser te zijn. Shift om tijdspunt ook te veranderen. Rechtsklik om te verwijderen.

Lht.
== Licht

Load
== Laad

Load a new image to use in the map
== Laad een nieuwe afbeelding om te gebruiken in de kaart

Load map
== Laad kaart

Loading
== Laden


MOTD
== MOTD

Make collision
== Maak botsend

Make external
== Maak extern

Map
== Kaart

Maximum ping:
== Hoogste ping:

Miscellaneous
== Diverse

Mouse sens.
== Muis resolutie

Move left
== Naar links

Move right
== Naar rechts

Movement
== Bewegen

Mute when not active
== Demp, waneer niet actief

Name
== Naam

Name:
== Naam:

New
== Nieuw

New folder
== Nieuwe map

News
== Nieuws

Next Envelope
== Volgende envelope

Next weapon
== Volgend wapen

Nickname
== Nicknaam

No
== Nee

No password
== Geen wachtwoord

No servers found
== Geen servers gevonden

No servers match your filter criteria
== Geen servers gevonden op zoekopdracht

None
== Geen

Normal animation speed
== Normale animatiesnelheid

Ok
== Oké

Open
== Open

Opens a map and adds everything from that map to the current one
== Opent een kaart en voegt alles van die kaart toe aan de huidige

Opens a map for editing
== Opent een kaart om te bewerken

Order
== Volgorde

Para X
== Para X

Para Y
== Para Y

Parent Folder
== Bovenliggende map

Password
== Wachtwoord

Password incorrect
== Wachtwoord verkeerd

Ping
== Ping

Pistol
== Pistool

Play
== Spelen

Player
== Speler

Players
== Spelers

Please balance teams!
== Balanceer teams!

Pos X
== Pos X

Pos Y
== Pos Y

Pos. Env
== Pos. Env

Pos. TO
== Pos. TO

Pos.+
== Pos.+

Press right mouse button to create a new point
== Rechtermuisknop om een nieuw punt te maken

Prev. weapon
== Vorig wapen

Previous Envelope
== Vorige envelope

Proof
== Test

Quads
== Quads

Quality Textures
== Structuurkwaliteit

Quick search:
== Snel zoeken:

Quit
== Stoppen

REC
== REC

Reason:
== Reden:

Record demo
== Neem demo op

Red team
== Rood

Red team wins!
== Rood wint!

Red value of the envelope
== Hoeveelheid rood van de envelope

Refocus
== Herfocus

Refresh
== Vernieuwen

Refreshing master servers
== Masterservers vernieuwen

Remote console
== Remote console

Remove
== Verwijder

Removes collision from this layer
== Verwijdert botsingen in deze laag

Removes the image from the map
== Verwijdert de afbeelding uit de kaart

Removes the image from the map file.
== Verwijdert de afbeelding uit de kaart.

Replace
== Vervang

Replace Image
== Vervang afbeelding

Replaces the image with a new one
== Vervangt de afbeelding met een nieuwe

Reset filter
== Herstel filter

Reset to defaults
== Standaardinstellingen

Resizes the current Quad based on the aspect ratio of the image
== Verkleint/vergroot de huidige quad gebaseerd op de verhouding van de afbeelding.

Rifle
== Laser

Right
== Rechts

Rotation of the brush in degrees. Use left mouse button to drag and change the value. Hold shift to be more precise.
== Rotatie van de kwast in graden. Linkermuisknop om te slepen en de waarde te veranderen. Shift om meer precies te zijn.

Rotation of the envelope
== Rotatie van de envelope

Round
== Ronde

Sample rate
== Voorbeeldssnelheid

Sat.
== Verz.

Save
== Opslaan

Save As
== Opslaan als

Save map
== Sla kaart op

Saves the current map
== Sla huidige kaart op

Saves the current map under a new name
== Sla de huidige kaart op onder een nieuwe naam

Score
== Score

Score board
== Score bord

Score limit
== Score limiet

Scoreboard
== Scorebord

Screenshot
== Screenshot

Select group. Right click for properties.
== Kies een groep. Rechtermuisknop voor eigenschappen.

Select image
== Selecteer afbeelding

Select layer. Right click for properties.
== Selecteer laag. Rechtermuisknop voor eigenschappen.

Server details
== Serverdetails

Server info
== Serverinfo

Server not full
== Server niet vol

Settings
== Instellingen

Shift
== Shift

Shotgun
== Geweer

Show chat
== Laat chat zien

Show name plates
== Laat namen zien

Show only supported
== Laat alleen compatibele servers zien

Skins
== Skins

Sound
== Geluid

Sound volume
== Volume

Spectate
== Toekijken

Spectators
== Toeschouwers

Square
== Maak vierkant

Squares the current quad
== Maakt de huidige quad viekant

Standard gametype
== Standaard speltype

Standard map
== Standaard kaart

Stop record
== Stop met opnemen

Sudden Death
== Sudden Death

Switch between images and layers managment.
== Wissel tussen afbeeldingslaag en beheerlaag.

Switch curve type
== Wissel bocht type

Switch weapon on pickup
== Verander wapen bij het oppakken

Team
== Team

Team chat
== Team chat

Teeworlds %s is out! Download it at www.teeworlds.com!
== Teeworlds %s is uit! Download het op www.teeworlds.com!

Texture Compression
== Structuurscompressie

The server is running a non-standard tuning on a pure game type.
== The server draait geen standaard spel type.

Tiles
== Tegels

Time limit
== Tijdlimiet

Time limit: %d min
== Tijdslimiet: %d minuten

Toggle group visibility
== Acitveer groepszichtbaarheid

Toggle layer visibility
== Activeer zichtbaarheid laag

Toggles the envelope editor.
== Activeer de envelope editor.

Try again
== Probeer opnieuw

Type
== Type

UI Color
== UI kleur

Up
== Omhoog

Use Clipping
== Gebruik Clipping

Use left mouse button to drag and change the color value. Hold shift to be more precise.
== Linkermuisknop om te slepen en de kleur te veranderen. Shift om meer precies te zijn.

Use left mouse button to drag and change the value. Hold shift to be more precise.
== Linkermuisknop om te slepen en de waarde te veranderen. Shift om meer precies te zijn.

Use left mouse button to drag and create a brush.
== Gebruik de linkermuisknop om de kwast te maken en deze te slepen.

Use left mouse button to paint with the brush. Right button clears the brush.
== Gebruik de linkermuisknop om de kwast te gebruiken. Rechtermuisknop maakt de kwast schoon.

Use sounds
== Gebruik geluid

V-Sync
== V-Sync

Version
== Versie

Vote no
== Stem nee

Vote yes
== Stem ja

Voting
== Stemmen

Warmup
== Opwarmen

Weapon
== Wapen

Welcome to Teeworlds
== Welkom bij Teeworlds

Width
== Breedte

X-axis of the envelope
== X-as van de envelope

Y-axis of the envelope
== Y-as van de envelope

Yes
== Ja

You must restart the game for all settings to take effect.
== U moet het spel herstarten voordat de veranderingen effect hebben.

Your skin
== Jouw skin

ZI
== ZI

ZO
== ZO

[HOME] Restore map focus
== [HOME] Herstel kaart focus

[M] Flip brush vertical
== [M] Spiegel kwast verticaal

[N] Flip brush horizontal
== [N] Spiegel kwast horizontaal

[NumPad*] Zoom to normal and remove editor offset
== [NumPad*] Zoom naar normaal en verwijder toevoegingen van de editor

[NumPad+] Zoom in
== [NumPad+] Inzoomen

[NumPad-] Zoom out
== [NumPad-] Uitzoomen

[R] Rotates the brush counter clockwise
== [R] Draai de kwast tegen de klok in

[T] Rotates the brush clockwise
== [T] Draai de kwast met de klok mee

[ctrl+h] Toggle High Detail
== [ctrl+h] Activeer Details

[ctrl+m] Toggle animation
== [ctrl+m] Activeer animaties

[ctrl+p] Toggles proof borders. These borders represent what a player maximum can see.
== [ctrl+p] Test grenzen. Deze grenzen laten zien wat een speler maximaal kan zien.

##### needs translation #####

Automatically record demos
== 

Automatically take game over screenshot
== 

Max Screenshots
== 

Max demos
== 

left
== 

minute
== 

minutes
== 

no limit
== 

<<<<<<< HEAD


Loading DDRace Client
== Laden DDRace Client
=======
second
== 

seconds
== 

>>>>>>> 6063b4c1
##### old translations #####
<|MERGE_RESOLUTION|>--- conflicted
+++ resolved
@@ -958,17 +958,16 @@
 no limit
 == 
 
-<<<<<<< HEAD
-
+second
+== 
+
+seconds
+== 
+
+##### old translations #####
+
+
+##### DDRace #####
 
 Loading DDRace Client
 == Laden DDRace Client
-=======
-second
-== 
-
-seconds
-== 
-
->>>>>>> 6063b4c1
-##### old translations #####
