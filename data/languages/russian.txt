
##### translated strings #####

%d of %d servers, %d players
== %d/%d серверов, %d игроков

%d%% loaded
== %d%% загружено

%ds left
== осталось %d сек.

%s Right click for context menu.
== %s Правая кнопка мыши для контекстного меню

Abort
== Отмена

Add
== Добавить

Add Image
== Добавить изображение

Add Quad
== Добавить квад

Add group
== Добавить группу

Add quads layer
== Добавить слой квадов

Add tile layer
== Добавить слой тайлов

Address
== Адрес

Adds a new group
== Добавить новую группу

Adds a new quad
== Добавить новый квад

All
== Все

Alpha
== Прозрачн..

Always show name plates
== Всегда показывать ники игроков

Anim
== Аним.

Append
== Вставить

Append map
== Вставить карту в текущую

Are you sure that you want to quit?
== Вы действительно желаете выйти?

As this is the first time you launch the game, please enter your nick name below. It's recommended that you check the settings to adjust them to your liking before joining a server.
== Так как это ваш первый запуск игры, пожалуйста, введите свой ник в поле ниже. Также рекоммендуется проверить настройки игры и поменять некоторые из них перед тем, как начать играть.

Blue team
== Синие

Blue team wins!
== Синие победили!

Body
== Тело

Border
== Создать края

CCW
== CCW

CW
== CW

Call vote
== Голосовать

Cancel
== Отмена

Chat
== Чат

Clear collision
== Очистить коллизии

Close
== Закрыть

Color Env
== Цвет. крив.

Color TO
== Цвет. TO

Color+
== Цвет+

Compatible version
== Совместимая версия

Connect
== Подключиться

Connecting to
== Подключение к

Connection Problems...
== Проблемы со связью...

Console
== Консоль

Constructs collision from this layer
== Создать коллизии из этого слоя

Controls
== Управление

Creates a new color envelope
== Создать новую кривую цвета

Creates a new map
== Создать новую карту

Creates a new pos envelope
== Создать новую кривую позиции

Creates a new quad layer
== Создать новый слой квадов

Creates a new tile layer
== Создать новый слой тайлов

Current
== Текущий

Current version: %s
== Текущая версия: %s

Custom colors
== Свои цвета

Decrease
== Уменьшить

Decrease animation speed
== Уменьшить скорость анимации

Delete
== Удалить

Delete group
== Удалить группу

Delete layer
== Удалить слой

Deletes the current quad
== Удалить текущий квад

Deletes the layer
== Удалить слой

Demos
== Демо

Detail
== Детальный

Disconnect
== Отключить

Disconnected
== Отключено

Display Modes
== Режимы дисплея

Downloading map
== Скачивание карты

Draw!
== Ничья!

Dynamic Camera
== Динамическая камера

Embed
== Встроить

Embedded
== Встроенные

Embeds the image into the map file.
== Встроить изображение в саму карту

Emoticon
== Эмоция

Enter
== Вход

Envelopes
== Кривые

Error
== Ошибка

Error loading demo
== ошибка при загрузке демо

Exit
== Выход

Exits from the editor
== Выход из редактора

External
== Внешние

FSAA samples
== Сэмплов FSAA

Favorite
== Избранный

Favorites
== Избранные

Feet
== Ноги

File
== Файл

Filename:
== Имя файла:

Filter
== Фильтр

Fire
== Выстрел

Force vote
== Форсировать

Fullscreen
== Полноэкранный режим

Game
== Игра

Game info
== Инфо об игре

Game over
== Игра окончена

Game type
== Тип игры

Game types:
== Тип игры:

General
== Основные

Graphics
== Графика

Grenade
== Граната

Group
== Группа

HD
== HD

Hammer
== Молоток

Has people playing
== Сервер не пустой

Height
== Высота

High Detail
== Высокая детализация

Hook
== Веревка

Host address
== Адрес сервера

Hue
== Оттенок

Image
== Изображение

Images
== Изображения

Increase
== Увеличить

Increase animation speed
== Увеличить скорость анимации

Info
== Инфо

Internet
== Интернет

Join blue
== За синих

Join game
== Наблюдать

Join red
== За красных

Jump
== Прыжок

Kick
== Выкинуть

LAN
== LAN

Language
== Язык

Layers
== Слои

Left mouse button to move. Hold shift to move pivot. Hold ctrl to rotate.
== Левая кнопка мыши для перемещения. Зажмите Shift для перемещения опоры. Зажмите Ctrl для поворота.

Left mouse button to move. Hold shift to move the texture.
== Левая кнопка мыши для перемещения. Зажмите Shift для перемещения текстуры.

Lht.
== Яркость

Load
== Загрузить

Load a new image to use in the map
== Загрузить новое изображение для использования его в карте

Loading
== Загрузка

MOTD
== MOTD

Make collision
== Создать коллизии

Make external
== Сделать внешним

Map
== Карта

Maximum ping:
== Макс. пинг:

Miscellaneous
== Дополнительно

Mouse sens.
== Чувств. мыши

Move left
== Влево

Move right
== Вправо

Movement
== Перемещение

Mute when not active
== Глушить звуки, когда игра неактивна

Name
== Имя

Name:
== Имя:

New
== Новый

News
== Новости

Next Envelope
== Следуюая кривая

Next weapon
== След. оружие

Nickname
== Ник

No
== Нет

No password
== Без пароля

No servers found
== Сервера не найдены

No servers match your filter criteria
== Нет серверов, отвечающих вашим критериям

None
== Ничего

Normal animation speed
== Нормальная скорость анимации

Ok
== Ок

Open
== Открыть

Opens a map and adds everything from that map to the current one
== Открыть карту и добавить из нее все в текущую

Opens a map for editing
== Открыть карту для редактирования

Order
== Порядок

Password
== Пароль

Password incorrect
== Неверный пароль

Ping
== Пинг

Pistol
== Пистолет

Play
== Просмотр

Player
== Игрок

Players
== Игроки

Please balance teams!
== Сбалансируйте команды!

Pos. Env
== Поз. крив.

Pos. TO
== Поз. TO

Pos.+
== Поз.+

Press right mouse button to create a new point
== Нажмите правую кнопку мыши для создания новой точки

Prev. weapon
== Пред. оружие

Previous Envelope
== Предыдущая кривая

Proof
== Границы

Quality Textures
== Качественные текстуры

Quick search:
== Быстрый поиск:

Quit
== Выход

Reason:
== Причина:

Red team
== Красные

Red team wins!
== Красные победили!

Refocus
== Вернуть фокус

Refresh
== Обновить

Refreshing master servers
== Обновление списка мастер-серверов

Remote console
== Консоль сервера

Remove
== Удалить

Removes collision from this layer
== Удалить коллизии из этого слоя

Removes the image from the map
== Удалить изображение из карты

Removes the image from the map file.
== Удалить изображение из файла с картой

Replace
== Заменить

Replace Image
== Заменить изображение

Replaces the image with a new one
== Заменить это изображение другим

Reset filter
== Сбросить фильтры

Reset to defaults
== Сбросить настройки

Rifle
== Лазер

Round
== Раунд

Sample rate
== Частота

Sat.
== Контраст.

Save
== Сохранить

Save As
== Сохранить как

Save map
== Сохранить карту

Saves the current map
== Сохранить текущую карту

Saves the current map under a new name
== Сохранить текущую карту под новым названием

Score
== Очки

Score board
== Табло

Score limit
== Лимит очков

Scoreboard
== Ход игры

Screenshot
== Скриншот

Select group. Right click for properties.
== Выберите группу. Правый клик открывает свойства.

Select image
== Выберите изображение

Select layer. Right click for properties.
== Выберите слой. Правый клик открывает свойства.

Server details
== Детали сервера

Server info
== Информация

Server not full
== Сервер не заполнен

Settings
== Настройки

Shotgun
== Дробовик

Show chat
== Показать чат

Show name plates
== Показывать ники игроков

Show only supported
== Только поддерживаемые режимы

Skins
== Скины

Sound
== Звук

Sound volume
== Громкость звука

Spectate
== Наблюдать

Spectators
== Наблюдатели

Square
== Квадрат

Squares the current quad
== Преобразовать текущий квад в квадрат

Standard gametype
== Стандартный тип игры

Standard map
== Стандартная карта

Sudden Death
== Быстрая смерть

Switch between images and layers managment.
== Переключиться между управлением слоями и изображениями

Switch curve type
== Изменить тип кривой

Switch weapon on pickup
== Переключать оружие при подборе

Team
== Команда

Team chat
== Командный чат

Teeworlds %s is out! Download it at www.teeworlds.com!
== Вышла Teeworlds %s! Скачивайте на www.teeworlds.com!

Texture Compression
== Сжатие текстур

The server is running a non-standard tuning on a pure game type.
== Сервер запущен с нестандартными настройками на стандартном типе игры.

Time limit
== Лимит

Toggle group visibility
== Переключить видимость группы

Toggle layer visibility
== Переключить видимость слоя

Toggles the envelope editor.
== Показать или скрыть редактор кривых

Try again
== Попробовать снова

Type
== Тип

UI Color
== Цвет интерфейса

Use left mouse button to drag and create a brush.
== Используйте левую кнопку мыши для перемещения и создания кисти

Use left mouse button to paint with the brush. Right button clears the brush.
== Используйте левую кнопку мыши для рисования кистью. Правая кнопка мыши очищает кисть.

Use sounds
== Использовать звуки

V-Sync
== Вертикальная синхронизация

Version
== Версия

Vote no
== Против

Vote yes
== За

Voting
== Голосование

Warmup
== Разминка

Weapon
== Оружие

Welcome to Teeworlds
== Добро пожаловать в Teeworlds!

Width
== Ширина

Yes
== Да

You must restart the game for all settings to take effect.
== Перезапустите игру для применения изменений.

Your skin
== Ваш скин

ZI
== Z+

ZO
== Z-

[M] Flip brush vertical
== [M] Зеркалировать кисть по вертикали

[N] Flip brush horizontal
== [N] Зеркалировать кисть по горизонтали

[NumPad*] Zoom to normal and remove editor offset
== [NumPad*] Установить нормальное увеличение и убрать смещение редактора

[NumPad+] Zoom in
== [ClavierNum+] Увеличить

[NumPad-] Zoom out
== [ClavierNum-] Уменьшить

[R] Rotates the brush counter clockwise
== [R] Повернуть кисть против часовой стрелки

[T] Rotates the brush clockwise
== [T] Повернуть кисть по часовой стрелке

[ctrl+h] Toggle High Detail
== [ctrl+h] Переключить высокую детализацию

[ctrl+m] Toggle animation
== [ctrl+m] Переключить анимацию

[ctrl+p] Toggles proof borders. These borders represent what a player maximum can see.
== [ctrl+p] Показать или скрыть границы, в пределах которых игрок может видеть карту

##### needs translation #####

Alpha value of the envelope
== 

Are you sure that you want to delete the demo?
== 

Aspect ratio
== 

Automatically record demos
== 

Automatically take game over screenshot
== 

Blue value of the envelope
== 

Clip H
== 

Clip W
== 

Clip X
== 

Clip Y
== 

Color
== 

Delete demo
== 

Delete this envelope
== 

Down
== 

Enable/disable group for saving
== 

Enable/disable layer for saving
== 

File: %s
== 

Folder
== 

Green value of the envelope
== 

Invalid Demo
== 

Left
== 

Left mouse to drag. Hold ctrl to be more precise. Hold shift to alter time point aswell. Right click to delete.
== 

Load map
== 

Max Screenshots
== 

Max demos
== 

New folder
== 

Para X
== 

Para Y
== 

Parent Folder
== 

Pos X
== 

Pos Y
== 

Quads
== 

REC
== 

Record demo
== 

Red value of the envelope
== 

Resizes the current Quad based on the aspect ratio of the image
== 

Right
== 

Rotation of the brush in degrees. Use left mouse button to drag and change the value. Hold shift to be more precise.
== 

Rotation of the envelope
== 

Shift
== 

Stop record
== 

Tiles
== 

Time limit: %d min
== 

Up
== 

Use Clipping
== 

Use left mouse button to drag and change the color value. Hold shift to be more precise.
== 

Use left mouse button to drag and change the value. Hold shift to be more precise.
== 

X-axis of the envelope
== 

Y-axis of the envelope
== 

[HOME] Restore map focus
== 

left
== 

minute
== 

minutes
== 

no limit
== 

<<<<<<< HEAD
== 


Loading DDRace Client
== Загрузка DDRace Client
=======
second
== 

seconds
== 

>>>>>>> 6063b4c1
##### old translations #####
<|MERGE_RESOLUTION|>--- conflicted
+++ resolved
@@ -957,18 +957,16 @@
 no limit
 == 
 
-<<<<<<< HEAD
-== 
-
-
+second
+== 
+
+seconds
+== 
+
+== 
+
+##### old translations #####
+
+##### DDRace #####
 Loading DDRace Client
 == Загрузка DDRace Client
-=======
-second
-== 
-
-seconds
-== 
-
->>>>>>> 6063b4c1
-##### old translations #####
