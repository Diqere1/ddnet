--- conflicted
+++ resolved
@@ -170,7 +170,7 @@
 				char* pVictim = 0;
 
 				if (Command != 'v')
-					pResult->AddArgument(pStr);
+				pResult->AddArgument(pStr);
 				else
 					pVictim = pStr;
 
@@ -363,14 +363,14 @@
 								for (int i = 0; i < MAX_CLIENTS; i++)
 								{
 										Result.SetVictim(i);
-										pCommand->m_pfnCallback(&Result, pCommand->m_pUserData);
+						pCommand->m_pfnCallback(&Result, pCommand->m_pUserData);
 								}
 							}
 							else
-								pCommand->m_pfnCallback(&Result, pCommand->m_pUserData);
+						pCommand->m_pfnCallback(&Result, pCommand->m_pUserData);
 						}
 						else
-							pCommand->m_pfnCallback(&Result, pCommand->m_pUserData);
+						pCommand->m_pfnCallback(&Result, pCommand->m_pUserData);
 
 						if (pCommand->m_Flags&CMDFLAG_TEST)
 							m_Cheated = true;
@@ -748,15 +748,11 @@
 	pCommand->m_Flags = Flags;
 	pCommand->m_Temp = false;
 
-<<<<<<< HEAD
-	AddCommandSorted(pCommand);
+	if(DoAdd)
+		AddCommandSorted(pCommand);
 
 	if(pCommand->m_Flags&CFGFLAG_CHAT)
 		pCommand->SetAccessLevel(ACCESS_LEVEL_USER);
-=======
-	if(DoAdd)
-		AddCommandSorted(pCommand);
->>>>>>> c9753901
 }
 
 void CConsole::RegisterTemp(const char *pName, const char *pParams,	int Flags, const char *pHelp)
