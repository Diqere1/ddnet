#pragma once

#include <engine/graphics.h>

class CCommandBuffer
{
	class CBuffer
	{
		unsigned char *m_pData;
		unsigned m_Size;
		unsigned m_Used;
	public:
		CBuffer(unsigned BufferSize)
		{
			m_Size = BufferSize;
			m_pData = new unsigned char[m_Size];
			m_Used = 0;
		}

		~CBuffer()
		{
			delete [] m_pData;
			m_pData = 0x0;
			m_Used = 0;
			m_Size = 0;
		}

		void Reset()
		{
			m_Used = 0;
		}

		void *Alloc(unsigned Requested)
		{
			if(Requested + m_Used > m_Size)
				return 0;
			void *pPtr = &m_pData[m_Used];
			m_Used += Requested;
			return pPtr;
		}

		unsigned char *DataPtr() { return m_pData; }
		unsigned DataSize() { return m_Size; }
		unsigned DataUsed() { return m_Used; }
	};

public:
	CBuffer m_CmdBuffer;
	CBuffer m_DataBuffer;

	enum
	{
		MAX_TEXTURES=1024*4,
	};

	enum
	{
		// commadn groups
		CMDGROUP_CORE = 0, // commands that everyone has to implement
		CMDGROUP_PLATFORM = 10000, // commands specific to a platform

		//
		CMD_NOP = CMDGROUP_CORE,

		//
		CMD_RUNBUFFER,

		// syncronization
		CMD_SIGNAL,

		// texture commands
		CMD_TEXTURE_CREATE,
		CMD_TEXTURE_DESTROY,
		CMD_TEXTURE_UPDATE,

		// rendering
		CMD_CLEAR,
		CMD_RENDER,

		// swap
		CMD_SWAP,

		// misc
		CMD_SCREENSHOT,
		CMD_VIDEOMODES,

	};

	enum
	{
		TEXFORMAT_INVALID = 0,
		TEXFORMAT_RGB,
		TEXFORMAT_RGBA,
		TEXFORMAT_ALPHA,

		TEXFLAG_NOMIPMAPS = 1,
	};

	enum
	{
		//
		PRIMTYPE_INVALID = 0,
		PRIMTYPE_LINES,	
		PRIMTYPE_QUADS,
	};

	enum
	{
		BLEND_NONE = 0,
		BLEND_ALPHA,
		BLEND_ADDITIVE,
	};

	enum
	{
		WRAP_REPEAT = 0,
		WRAP_CLAMP,
	};

	struct SPoint { float x, y, z; };
	struct STexCoord { float u, v; };
	struct SColor { float r, g, b, a; };

	struct SVertex
	{
		SPoint m_Pos;
		STexCoord m_Tex;
		SColor m_Color;
	};

	struct SCommand
	{
	public:
		SCommand(unsigned Cmd) : m_Cmd(Cmd), m_Size(0) {}
		unsigned m_Cmd;
		unsigned m_Size;
	};

	struct SState
	{
		int m_BlendMode;
		int m_WrapMode;
		int m_Texture;
		SPoint m_ScreenTL;
		SPoint m_ScreenBR;

		// clip
		bool m_ClipEnable;
		int m_ClipX;
		int m_ClipY;
		int m_ClipW;
		int m_ClipH;
	};
		
	struct SCommand_Clear : public SCommand
	{
		SCommand_Clear() : SCommand(CMD_CLEAR) {}
		SColor m_Color;
	};
		
	struct SCommand_Signal : public SCommand
	{
		SCommand_Signal() : SCommand(CMD_SIGNAL) {}
		semaphore *m_pSemaphore;
	};

	struct SCommand_RunBuffer : public SCommand
	{
		SCommand_RunBuffer() : SCommand(CMD_RUNBUFFER) {}
		CCommandBuffer *m_pOtherBuffer;
	};

	struct SCommand_Render : public SCommand
	{
		SCommand_Render() : SCommand(CMD_RENDER) {}
		SState m_State;
		unsigned m_PrimType;
		unsigned m_PrimCount;
		SVertex *m_pVertices; // you should use the command buffer data to allocate vertices for this command
	};

	struct SCommand_Screenshot : public SCommand
	{
		SCommand_Screenshot() : SCommand(CMD_SCREENSHOT) {}
		CImageInfo *m_pImage; // processor will fill this out, the one who adds this command must free the data as well
	};

	struct SCommand_VideoModes : public SCommand
	{
		SCommand_VideoModes() : SCommand(CMD_VIDEOMODES) {}

		CVideoMode *m_pModes; // processor will fill this in
		int m_MaxModes; // maximum of modes the processor can write to the m_pModes
		int *m_pNumModes; // processor will write to this pointer
	};

	struct SCommand_Swap : public SCommand
	{
		SCommand_Swap() : SCommand(CMD_SWAP) {}

		int m_Finish;
	};

	struct SCommand_Texture_Create : public SCommand
	{
		SCommand_Texture_Create() : SCommand(CMD_TEXTURE_CREATE) {}

		// texture information
		int m_Slot;

		int m_Width;
		int m_Height;
		int m_Format;
		int m_StoreFormat;
		int m_Flags;
		void *m_pData; // will be freed by the command processor
	};

	struct SCommand_Texture_Update : public SCommand
	{
		SCommand_Texture_Update() : SCommand(CMD_TEXTURE_UPDATE) {}

		// texture information
		int m_Slot;

		int m_X;
		int m_Y;
		int m_Width;
		int m_Height;
		int m_Format;
		void *m_pData; // will be freed by the command processor
	};


	struct SCommand_Texture_Destroy : public SCommand
	{
		SCommand_Texture_Destroy() : SCommand(CMD_TEXTURE_DESTROY) {}

		// texture information
		int m_Slot;
	};
	
	//
	CCommandBuffer(unsigned CmdBufferSize, unsigned DataBufferSize)
	: m_CmdBuffer(CmdBufferSize), m_DataBuffer(DataBufferSize)
	{
	}

	void *AllocData(unsigned WantedSize)
	{
		return m_DataBuffer.Alloc(WantedSize);
	}

	template<class T>
	bool AddCommand(const T &Command)
	{
		// make sure that we don't do something stupid like ->AddCommand(&Cmd);
		(void)static_cast<const SCommand *>(&Command);

		// allocate and copy the command into the buffer
		SCommand *pCmd = (SCommand *)m_CmdBuffer.Alloc(sizeof(Command));
		if(!pCmd)
			return false;
		mem_copy(pCmd, &Command, sizeof(Command));
		pCmd->m_Size = sizeof(Command);
		return true;
	}

	SCommand *GetCommand(unsigned *pIndex)
	{
		if(*pIndex >= m_CmdBuffer.DataUsed())
			return NULL;

		SCommand *pCommand = (SCommand *)&m_CmdBuffer.DataPtr()[*pIndex];
		*pIndex += pCommand->m_Size;
		return pCommand;
	}

	void Reset()
	{
		m_CmdBuffer.Reset();
		m_DataBuffer.Reset();
	}
};

// interface for the graphics backend
// all these functions are called on the main thread
class IGraphicsBackend
{
public:
	enum
	{
		INITFLAG_FULLSCREEN = 1,
		INITFLAG_VSYNC = 2,
		INITFLAG_RESIZABLE = 4,
		INITFLAG_BORDERLESS = 8,
	};

<<<<<<< HEAD
	virtual int Init(const char *pName, int *Width, int *Height, int FsaaSamples, int Flags, int *pDesktopWidth, int *pDesktopHeight) = 0;
=======
	virtual ~IGraphicsBackend() {}

	virtual int Init(const char *pName, int *Width, int *Height, int FsaaSamples, int Flags) = 0;
>>>>>>> 2c6b5732
	virtual int Shutdown() = 0;

	virtual void Minimize() = 0;
	virtual void Maximize() = 0;
	virtual int WindowActive() = 0;
	virtual int WindowOpen() = 0;

	virtual void RunBuffer(CCommandBuffer *pBuffer) = 0;
	virtual bool IsIdle() const = 0;
	virtual void WaitForIdle() = 0;
};

class CGraphics_Threaded : public IEngineGraphics
{
	enum
	{
		NUM_CMDBUFFERS = 2,

		MAX_VERTICES = 32*1024,
		MAX_TEXTURES = 1024*4,
		
		DRAWING_QUADS=1,
		DRAWING_LINES=2
	};

	CCommandBuffer::SState m_State;
	IGraphicsBackend *m_pBackend;

	CCommandBuffer *m_apCommandBuffers[NUM_CMDBUFFERS];
	CCommandBuffer *m_pCommandBuffer;
	unsigned m_CurrentCommandBuffer;

	//
	class IStorage *m_pStorage;
	class IConsole *m_pConsole;

	CCommandBuffer::SVertex m_aVertices[MAX_VERTICES];
	int m_NumVertices;

	CCommandBuffer::SColor m_aColor[4];
	CCommandBuffer::STexCoord m_aTexture[4];

	bool m_RenderEnable;

	float m_Rotation;
	int m_Drawing;
	bool m_DoScreenshot;
	char m_aScreenshotName[128];

	CTextureHandle m_InvalidTexture;

	struct CTexture
	{
		int m_State;
		int m_MemSize;
		int m_Flags;
		int m_Next;
	};

	CTexture m_aTextures[MAX_TEXTURES];
	int m_FirstFreeTexture;
	int m_TextureMemoryUsage;

	void FlushVertices();
	void AddVertices(int Count);
	void Rotate4(const CCommandBuffer::SPoint &rCenter, CCommandBuffer::SVertex *pPoints);

	static unsigned char Sample(int w, int h, const unsigned char *pData, int u, int v, int Offset, int ScaleW, int ScaleH, int Bpp);
	static unsigned char *Rescale(int Width, int Height, int NewWidth, int NewHeight, int Format, const unsigned char *pData);

	void KickCommandBuffer();

	int IssueInit();
	int InitWindow();
public:
	CGraphics_Threaded();

	virtual void ClipEnable(int x, int y, int w, int h);
	virtual void ClipDisable();

	virtual void BlendNone();
	virtual void BlendNormal();
	virtual void BlendAdditive();

	virtual void WrapNormal();
	virtual void WrapClamp();

	virtual int MemoryUsage() const;

	virtual void MapScreen(float TopLeftX, float TopLeftY, float BottomRightX, float BottomRightY);
	virtual void GetScreen(float *pTopLeftX, float *pTopLeftY, float *pBottomRightX, float *pBottomRightY);

	virtual void LinesBegin();
	virtual void LinesEnd();
	virtual void LinesDraw(const CLineItem *pArray, int Num);

	virtual int UnloadTexture(IGraphics::CTextureHandle Index);
	virtual IGraphics::CTextureHandle LoadTextureRaw(int Width, int Height, int Format, const void *pData, int StoreFormat, int Flags);
	virtual int LoadTextureRawSub(IGraphics::CTextureHandle TextureID, int x, int y, int Width, int Height, int Format, const void *pData);

	// simple uncompressed RGBA loaders
	virtual IGraphics::CTextureHandle LoadTexture(const char *pFilename, int StorageType, int StoreFormat, int Flags);
	virtual int LoadPNG(CImageInfo *pImg, const char *pFilename, int StorageType);

	void ScreenshotDirect(const char *pFilename);

	virtual void TextureSet(CTextureHandle TextureID);

	virtual void Clear(float r, float g, float b);

	virtual void QuadsBegin();
	virtual void QuadsEnd();
	virtual void QuadsSetRotation(float Angle);

	virtual void SetColorVertex(const CColorVertex *pArray, int Num);
	virtual void SetColor(float r, float g, float b, float a);
	virtual void SetColor4(vec4 TopLeft, vec4 TopRight, vec4 BottomLeft, vec4 BottomRight);

	virtual void QuadsSetSubset(float TlU, float TlV, float BrU, float BrV);
	virtual void QuadsSetSubsetFree(
		float x0, float y0, float x1, float y1,
		float x2, float y2, float x3, float y3);

	virtual void QuadsDraw(CQuadItem *pArray, int Num);
	virtual void QuadsDrawTL(const CQuadItem *pArray, int Num);
	virtual void QuadsDrawFreeform(const CFreeformItem *pArray, int Num);
	virtual void QuadsText(float x, float y, float Size, float r, float g, float b, float a, const char *pText);

	virtual void Minimize();
	virtual void Maximize();

	virtual int WindowActive();
	virtual int WindowOpen();

	virtual int Init();
	virtual void Shutdown();

	virtual void TakeScreenshot(const char *pFilename);
	virtual void Swap();

	virtual int GetVideoModes(CVideoMode *pModes, int MaxModes);

	virtual int GetDesktopScreenWidth() { return m_DesktopScreenWidth; }
	virtual int GetDesktopScreenHeight() { return m_DesktopScreenHeight; }

	// syncronization
	virtual void InsertSignal(semaphore *pSemaphore);
	virtual bool IsIdle();
	virtual void WaitForIdle();
};

extern IGraphicsBackend *CreateGraphicsBackend();<|MERGE_RESOLUTION|>--- conflicted
+++ resolved
@@ -296,13 +296,9 @@
 		INITFLAG_BORDERLESS = 8,
 	};
 
-<<<<<<< HEAD
+	virtual ~IGraphicsBackend() {}
+
 	virtual int Init(const char *pName, int *Width, int *Height, int FsaaSamples, int Flags, int *pDesktopWidth, int *pDesktopHeight) = 0;
-=======
-	virtual ~IGraphicsBackend() {}
-
-	virtual int Init(const char *pName, int *Width, int *Height, int FsaaSamples, int Flags) = 0;
->>>>>>> 2c6b5732
 	virtual int Shutdown() = 0;
 
 	virtual void Minimize() = 0;
