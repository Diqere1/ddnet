--- conflicted
+++ resolved
@@ -350,17 +350,12 @@
 
 int CSound::Shutdown()
 {
-<<<<<<< HEAD
-
 	for(unsigned SampleID = 0; SampleID < NUM_SAMPLES; SampleID++)
 	{
 		UnloadSample(SampleID);
 	}
 
-	SDL_CloseAudio();
-=======
 	SDL_CloseAudioDevice(m_Device);
->>>>>>> 26ab0ca1
 	SDL_QuitSubSystem(SDL_INIT_AUDIO);
 	lock_destroy(m_SoundLock);
 	mem_free(m_pMixBuffer);
