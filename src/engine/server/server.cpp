--- conflicted
+++ resolved
@@ -295,13 +295,7 @@
 
 bool CServer::IsAuthed(int ClientID)
 {
-<<<<<<< HEAD
 	return m_aClients[ClientID].m_Authed;
-=======
-	if(m_aClients[ClientID].m_Authed)
-		return true;
-	return false;
->>>>>>> 5988b9d3
 }
 
 int CServer::GetClientInfo(int ClientID, CClientInfo *pInfo)
