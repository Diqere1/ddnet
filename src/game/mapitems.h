--- conflicted
+++ resolved
@@ -292,7 +292,13 @@
 	int m_aName[8];
 } ;
 
-<<<<<<< HEAD
+struct CMapItemEnvelope : public CMapItemEnvelope_v1
+{
+	enum { CURRENT_VERSION=2 };
+	int m_Synchronized;
+};
+
+#endif
 // DDRace
 
 
@@ -328,12 +334,6 @@
 	unsigned char m_Index;
 	unsigned char m_Flags;
 	int m_Number;
-=======
-struct CMapItemEnvelope : public CMapItemEnvelope_v1
-{
-	enum { CURRENT_VERSION=2 };
-	int m_Synchronized;
->>>>>>> 1efb4941
 };
 
 #endif