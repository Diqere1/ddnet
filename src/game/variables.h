--- conflicted
+++ resolved
@@ -25,11 +25,7 @@
 
 MACRO_CONFIG_INT(EdShowkeys, ed_showkeys, 0, 0, 1, CFGFLAG_CLIENT|CFGFLAG_SAVE, "", -1)
 
-<<<<<<< HEAD
-MACRO_CONFIG_INT(ClFlow, cl_flow, 0, 0, 1, CFGFLAG_CLIENT|CFGFLAG_SAVE, "", -1)
-=======
-//MACRO_CONFIG_INT(ClFlow, cl_flow, 0, 0, 1, CFGFLAG_CLIENT|CFGFLAG_SAVE, "")
->>>>>>> 7c67a133
+//MACRO_CONFIG_INT(ClFlow, cl_flow, 0, 0, 1, CFGFLAG_CLIENT|CFGFLAG_SAVE, "", -1)
 
 MACRO_CONFIG_INT(ClShowWelcome, cl_show_welcome, 1, 0, 1, CFGFLAG_CLIENT|CFGFLAG_SAVE, "", -1)
 MACRO_CONFIG_INT(ClMotdTime, cl_motd_time, 10, 0, 100, CFGFLAG_CLIENT|CFGFLAG_SAVE, "How long to show the server message of the day", -1)
