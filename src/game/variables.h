--- conflicted
+++ resolved
@@ -90,13 +90,10 @@
 MACRO_CONFIG_INT(ClDyncamSmoothness, cl_dyncam_smoothness, 0, 0, 100, CFGFLAG_CLIENT | CFGFLAG_SAVE | CFGFLAG_INSENSITIVE, "Transition amount of the camera movement, 0=instant, 100=slow and smooth")
 MACRO_CONFIG_INT(ClDyncamStabilizing, cl_dyncam_stabilizing, 0, 0, 100, CFGFLAG_CLIENT | CFGFLAG_SAVE | CFGFLAG_INSENSITIVE, "Amount of camera slowdown during fast cursor movement. High value can cause delay in camera movement")
 
-<<<<<<< HEAD
 MACRO_CONFIG_INT(ClMultiViewZoomSmoothness, cl_multi_view_zoom_smoothness, 700, 0, 5000, CFGFLAG_CLIENT, "Set the smoothness of the multi view zoom (in ms, higher = slower)")
 
-=======
 MACRO_CONFIG_INT(EdAutosaveInterval, ed_autosave_interval, 10, 0, 240, CFGFLAG_CLIENT | CFGFLAG_SAVE, "Interval in minutes at which a copy of the current editor map is automatically saved to the 'auto' folder (0 for off)")
 MACRO_CONFIG_INT(EdAutosaveMax, ed_autosave_max, 10, 0, 1000, CFGFLAG_CLIENT | CFGFLAG_SAVE, "Maximum number of autosaves that are kept per map name (0 = no limit)")
->>>>>>> 3d60334d
 MACRO_CONFIG_INT(EdSmoothZoomTime, ed_smooth_zoom_time, 250, 0, 5000, CFGFLAG_CLIENT | CFGFLAG_SAVE, "Time of smooth zoom animation in the editor in ms (0 for off)")
 MACRO_CONFIG_INT(EdLimitMaxZoomLevel, ed_limit_max_zoom_level, 1, 0, 1, CFGFLAG_CLIENT | CFGFLAG_SAVE, "Specifies, if zooming in the editor should be limited or not (0 = no limit)")
 MACRO_CONFIG_INT(EdZoomTarget, ed_zoom_target, 0, 0, 1, CFGFLAG_CLIENT | CFGFLAG_SAVE, "Zoom to the current mouse target")
