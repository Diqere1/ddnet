--- conflicted
+++ resolved
@@ -190,7 +190,6 @@
 	Console()->Register("kill", "", CFGFLAG_CLIENT, ConKill, this, "Kill yourself", 0);
 	
 	// register server dummy commands for tab completion
-<<<<<<< HEAD
 	Console()->Register("tune", "si", CFGFLAG_SERVER, ConServerDummy, 0, "Tune variable to value", 0);
 	Console()->Register("tune_reset", "", CFGFLAG_SERVER, ConServerDummy, 0, "Reset tuning", 0);
 	Console()->Register("tune_dump", "", CFGFLAG_SERVER, ConServerDummy, 0, "Dump tuning", 0);
@@ -201,21 +200,8 @@
 	Console()->Register("set_team", "ii", CFGFLAG_SERVER, ConServerDummy, 0, "Set team of player to team", 0);
 	Console()->Register("set_team_all", "i", CFGFLAG_SERVER, 0, 0, "Set team of all players to team", 0);
 	Console()->Register("addvote", "r", CFGFLAG_SERVER, ConServerDummy, 0, "Add a voting option", 0);
+	Console()->Register("clear_votes", "", CFGFLAG_SERVER, ConServerDummy, 0, "Clears the voting options", 0);
 	Console()->Register("vote", "r", CFGFLAG_SERVER, ConServerDummy, 0, "Force a vote to yes/no", 0);
-=======
-	Console()->Register("tune", "si", CFGFLAG_SERVER, 0, 0, "Tune variable to value");
-	Console()->Register("tune_reset", "", CFGFLAG_SERVER, 0, 0, "Reset tuning");
-	Console()->Register("tune_dump", "", CFGFLAG_SERVER, 0, 0, "Dump tuning");
-	Console()->Register("change_map", "?r", CFGFLAG_SERVER, 0, 0, "Change map");
-	Console()->Register("restart", "?i", CFGFLAG_SERVER, 0, 0, "Restart in x seconds");
-	Console()->Register("broadcast", "r", CFGFLAG_SERVER, 0, 0, "Broadcast message");
-	Console()->Register("say", "r", CFGFLAG_SERVER, 0, 0, "Say in chat");
-	Console()->Register("set_team", "ii", CFGFLAG_SERVER, 0, 0, "Set team of player to team");
-	Console()->Register("set_team_all", "i", CFGFLAG_SERVER, 0, 0, "Set team of all players to team");
-	Console()->Register("addvote", "r", CFGFLAG_SERVER, 0, 0, "Add a voting option");
-	Console()->Register("clear_votes", "", CFGFLAG_SERVER, 0, 0, "Clears the voting options");
-	Console()->Register("vote", "r", CFGFLAG_SERVER, 0, 0, "Force a vote to yes/no");
->>>>>>> fa2cd823
 
 
 	// propagate pointers
