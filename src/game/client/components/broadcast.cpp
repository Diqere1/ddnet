/* (c) Magnus Auvinen. See licence.txt in the root of the distribution for more information. */
/* If you are missing that file, acquire a complete release at teeworlds.com.                */
#include <engine/shared/config.h>
#include <engine/graphics.h>
#include <engine/textrender.h>
#include <generated/protocol.h>
#include <generated/client_data.h>

#include <game/client/gameclient.h>

#include "broadcast.h"
#include "chat.h"
#include "scoreboard.h"
#include "motd.h"

#define BROADCAST_FONTSIZE_BIG 11.0f
#define BROADCAST_FONTSIZE_SMALL 6.5f

inline bool IsCharANum(char c)
{
	return c >= '0' && c <= '9';
}

inline int WordLengthBack(const char *pText, int MaxChars)
{
	int s = 0;
	while(MaxChars--)
	{
		if((*pText == '\n' || *pText == '\t' || *pText == ' '))
			return s;
		pText--;
		s++;
	}
	return 0;
}

inline bool IsCharWhitespace(char c)
{
	return c == '\n' || c == '\t' || c == ' ';
}

void CBroadcast::RenderServerBroadcast()
{
	if(!g_Config.m_ClShowServerBroadcast || m_pClient->m_MuteServerBroadcast)
		return;

	const bool ColoredBroadcastEnabled = g_Config.m_ClColoredBroadcast;
	const float Height = 300;
	const float Width = Height*Graphics()->ScreenAspect();

	const float DisplayDuration = 10.0f;
	const float DisplayStartFade = 9.0f;
	const float DeltaTime = Client()->LocalTime() - m_SrvBroadcastReceivedTime;

	if(m_aSrvBroadcastMsg[0] == 0 || DeltaTime > DisplayDuration)
		return;

<<<<<<< HEAD
	if(m_pClient->m_pChat->IsActive())
		return;
=======
	if(m_pClient->m_pChat->IsActive() || m_pClient->Client()->State() != IClient::STATE_ONLINE)
			return;
>>>>>>> 7fa0dc05

	const float Fade = 1.0f - max(0.0f, (DeltaTime - DisplayStartFade) / (DisplayDuration - DisplayStartFade));

	CUIRect ScreenRect = {0, 0, Width, Height};

	CUIRect BcView = ScreenRect;
	BcView.x += Width * 0.25f;
	BcView.y += Height * 0.8f;
	BcView.w *= 0.5f;
	BcView.h *= 0.2f;

	vec4 ColorTop(0, 0, 0, 0);
	vec4 ColorBot(0, 0, 0, 0.4f * Fade);
	CUIRect BgRect;
	BcView.HSplitBottom(10.0f, 0, &BgRect);
	BcView.HSplitBottom(6.0f, &BcView, 0);

	// draw bottom bar
	const float CornerWidth = 10.0f;
	const float CornerHeight = BgRect.h;
	BgRect.VMargin(CornerWidth, &BgRect);

	Graphics()->TextureClear();
	Graphics()->QuadsBegin();

	// make round corners
	enum { CORNER_MAX_QUADS=4 };
	IGraphics::CFreeformItem LeftCornerQuads[CORNER_MAX_QUADS];
	IGraphics::CFreeformItem RightCornerQuads[CORNER_MAX_QUADS];
	const float AngleStep = (pi * 0.5f)/(CORNER_MAX_QUADS * 2);

	for(int q = 0; q < CORNER_MAX_QUADS; q++)
	{
		const float Angle = AngleStep * q * 2;
		const float ca = cosf(Angle);
		const float ca1 = cosf(Angle + AngleStep);
		const float ca2 = cosf(Angle + AngleStep * 2);
		const float sa = sinf(Angle);
		const float sa1 = sinf(Angle + AngleStep);
		const float sa2 = sinf(Angle + AngleStep * 2);

		IGraphics::CFreeformItem LQuad(
			BgRect.x + ca * -CornerWidth,
			BgRect.y + CornerHeight + sa * -CornerHeight,

			BgRect.x, BgRect.y + CornerHeight,

			BgRect.x + ca1 * -CornerWidth,
			BgRect.y + CornerHeight + sa1 * -CornerHeight,

			BgRect.x + ca2 * -CornerWidth,
			BgRect.y + CornerHeight + sa2 *- CornerHeight
		);
		LeftCornerQuads[q] = LQuad;

		IGraphics::CFreeformItem RQuad(
			BgRect.x + BgRect.w + ca * CornerWidth,
			BgRect.y + CornerHeight + sa * -CornerHeight,

			BgRect.x + BgRect.w, BgRect.y + CornerHeight,

			BgRect.x + BgRect.w + ca1 * CornerWidth,
			BgRect.y + CornerHeight + sa1 * -CornerHeight,

			BgRect.x + BgRect.w + ca2 * CornerWidth,
			BgRect.y + CornerHeight + sa2 *- CornerHeight
		);
		RightCornerQuads[q] = RQuad;
	}

	IGraphics::CColorVertex aColorVert[4] = {
		IGraphics::CColorVertex(0, 0,0,0, 0.0f),
		IGraphics::CColorVertex(1, 0,0,0, 0.4f * Fade),
		IGraphics::CColorVertex(2, 0,0,0, 0.0f),
		IGraphics::CColorVertex(3, 0,0,0, 0.0f)
	};

	Graphics()->SetColorVertex(aColorVert, 4);
	Graphics()->QuadsDrawFreeform(LeftCornerQuads, CORNER_MAX_QUADS);
	Graphics()->QuadsDrawFreeform(RightCornerQuads, CORNER_MAX_QUADS);

	Graphics()->QuadsEnd();

	RenderTools()->DrawUIRect4(&BgRect, ColorTop, ColorTop,
							   ColorBot, ColorBot, 0, 0);


	BcView.VMargin(5.0f, &BcView);
	BcView.HSplitBottom(2.0f, &BcView, 0);

	// draw lines
	const float FontSize = m_SrvBroadcastFontSize;
	const int LineCount = m_SrvBroadcastLineCount;
	const char* pBroadcastMsg = m_aSrvBroadcastMsg;
	CTextCursor Cursor;

	const vec2 ShadowOff(1.0f, 2.0f);
	const vec4 ShadowColorBlack(0, 0, 0, 0.9f * Fade);
	const vec4 TextColorWhite(1, 1, 1, Fade);
	float y = BcView.y + BcView.h - LineCount * FontSize;

	for(int l = 0; l < LineCount; l++)
	{
		const CBcLineInfo& Line = m_aSrvBroadcastLines[l];
		TextRender()->SetCursor(&Cursor, BcView.x + (BcView.w - Line.m_Width) * 0.5f, y,
								FontSize, TEXTFLAG_RENDER|TEXTFLAG_STOP_AT_END);
		Cursor.m_LineWidth = BcView.w;

		// draw colored text
		if(ColoredBroadcastEnabled)
		{
			int DrawnStrLen = 0;
			int ThisCharPos = Line.m_pStrStart - pBroadcastMsg;
			while(DrawnStrLen < Line.m_StrLen)
			{
				int StartColorID = -1;
				int ColorStrLen = -1;

				// find color
				for(int j = 0; j < m_SrvBroadcastColorCount; j++)
				{
					if((ThisCharPos+DrawnStrLen) >= m_aSrvBroadcastColorList[j].m_CharPos)
					{
						StartColorID = j;
					}
					else if(StartColorID >= 0)
					{
						ColorStrLen = m_aSrvBroadcastColorList[j].m_CharPos -
									  max(m_aSrvBroadcastColorList[StartColorID].m_CharPos, ThisCharPos);
						break;
					}
				}

				dbg_assert(StartColorID >= 0, "This should not be -1, color not found");

				if(ColorStrLen < 0)
					ColorStrLen = Line.m_StrLen-DrawnStrLen;
				ColorStrLen = min(ColorStrLen, Line.m_StrLen-DrawnStrLen);

				const CBcColor& TextColor = m_aSrvBroadcastColorList[StartColorID];
				float r = TextColor.m_R/255.f;
				float g = TextColor.m_G/255.f;
				float b = TextColor.m_B/255.f;
				float AvgLum = 0.2126*r + 0.7152*g + 0.0722*b;

				if(AvgLum < 0.25f)
				{
					TextRender()->TextOutlineColor(1, 1, 1, 0.6f);
					TextRender()->TextColor(r, g, b, Fade);
					TextRender()->TextEx(&Cursor, Line.m_pStrStart+DrawnStrLen, ColorStrLen);
				}
				else
				{
					vec4 TextColor(r, g, b, Fade);
					vec4 ShadowColor(r * 0.15f, g * 0.15f, b * 0.15f, 0.9f * Fade);
					TextRender()->TextShadowed(&Cursor, Line.m_pStrStart+DrawnStrLen, ColorStrLen,
											   ShadowOff, ShadowColor, TextColor);
				}

				DrawnStrLen += ColorStrLen;
			}
		}
		else
		{
			TextRender()->TextShadowed(&Cursor, Line.m_pStrStart, Line.m_StrLen,
									   ShadowOff, ShadowColorBlack, TextColorWhite);
		}

		y += FontSize;
	}

	TextRender()->TextColor(1, 1, 1, 1);
	TextRender()->TextOutlineColor(0, 0, 0, 0.3f);
}

CBroadcast::CBroadcast()
{
	OnReset();
}

void CBroadcast::DoBroadcast(const char *pText)
{
	str_copy(m_aBroadcastText, pText, sizeof(m_aBroadcastText));
	CTextCursor Cursor;
	TextRender()->SetCursor(&Cursor, 0, 0, 12.0f, TEXTFLAG_STOP_AT_END);
	Cursor.m_LineWidth = 300*Graphics()->ScreenAspect();
	TextRender()->TextEx(&Cursor, m_aBroadcastText, -1);
	m_BroadcastRenderOffset = 150*Graphics()->ScreenAspect()-Cursor.m_X/2;
	m_BroadcastTime = Client()->LocalTime() + 10.0f;
}

void CBroadcast::OnReset()
{
	m_BroadcastTime = 0;
	m_SrvBroadcastReceivedTime = 0;
}

void CBroadcast::OnMessage(int MsgType, void* pRawMsg)
{
	// process server broadcast message
	if(MsgType == NETMSGTYPE_SV_BROADCAST && g_Config.m_ClShowServerBroadcast &&
	   !m_pClient->m_MuteServerBroadcast)
	{
		CNetMsg_Sv_Broadcast *pMsg = (CNetMsg_Sv_Broadcast *)pRawMsg;

		// new broadcast message
		int RcvMsgLen = str_length(pMsg->m_pMessage);
		mem_zero(m_aSrvBroadcastMsg, sizeof(m_aSrvBroadcastMsg));
		m_aSrvBroadcastMsgLen = 0;
		m_SrvBroadcastReceivedTime = Client()->LocalTime();

		const CBcColor White = { 255, 255, 255, 0 };
		m_aSrvBroadcastColorList[0] = White;
		m_SrvBroadcastColorCount = 1;

		CBcLineInfo UserLines[MAX_BROADCAST_LINES];
		int UserLineCount = 0;
		int LastUserLineStartPoint = 0;

		// parse colors
		for(int i = 0; i < RcvMsgLen; i++)
		{
			const char* c = pMsg->m_pMessage + i;
			const char* pTmp = c;
			int CharUtf8 = str_utf8_decode(&pTmp);
			const int Utf8Len = pTmp-c;

			if(*c == CharUtf8 && *c == '^')
			{
				if(i+3 < RcvMsgLen && IsCharANum(c[1]) && IsCharANum(c[2])  && IsCharANum(c[3]))
				{
					u8 r = (c[1] - '0') * 24 + 39;
					u8 g = (c[2] - '0') * 24 + 39;
					u8 b = (c[3] - '0') * 24 + 39;
					CBcColor Color = { r, g, b, m_aSrvBroadcastMsgLen };
					if(m_SrvBroadcastColorCount < MAX_BROADCAST_COLORS)
						m_aSrvBroadcastColorList[m_SrvBroadcastColorCount++] = Color;
					i += 3;
					continue;
				}
			}

			if(*c == CharUtf8 && *c == '\\')
			{
				if(i+1 < RcvMsgLen && c[1] == 'n' && UserLineCount < MAX_BROADCAST_LINES)
				{
					CBcLineInfo Line = { m_aSrvBroadcastMsg+LastUserLineStartPoint,
										 m_aSrvBroadcastMsgLen-LastUserLineStartPoint, 0 };
					if(Line.m_StrLen > 0)
						UserLines[UserLineCount++] = Line;
					LastUserLineStartPoint = m_aSrvBroadcastMsgLen;
					i++;
					continue;
				}
			}

			if(m_aSrvBroadcastMsgLen+Utf8Len < MAX_BROADCAST_MSG_LENGTH)
				m_aSrvBroadcastMsg[m_aSrvBroadcastMsgLen++] = *c;
		}

		// last user defined line
		if(LastUserLineStartPoint > 0 && UserLineCount < 3)
		{
			CBcLineInfo Line = { m_aSrvBroadcastMsg+LastUserLineStartPoint,
								 m_aSrvBroadcastMsgLen-LastUserLineStartPoint, 0 };
			if(Line.m_StrLen > 0)
				UserLines[UserLineCount++] = Line;
		}

		const float Height = 300;
		const float Width = Height*Graphics()->ScreenAspect();
		const float LineMaxWidth = Width * 0.5f - 10.0f;

		// process boradcast message
		const char* pBroadcastMsg = m_aSrvBroadcastMsg;
		const int MsgLen = m_aSrvBroadcastMsgLen;

		CTextCursor Cursor;
		Graphics()->MapScreen(0, 0, Width, Height);

		// one line == big font
		// 2+ lines == small font
		m_SrvBroadcastLineCount = 0;
		float FontSize = BROADCAST_FONTSIZE_BIG;

		if(UserLineCount <= 1) // auto mode
		{
			TextRender()->SetCursor(&Cursor, 0, 0, FontSize, 0);
			Cursor.m_LineWidth = LineMaxWidth;
			TextRender()->TextEx(&Cursor, pBroadcastMsg, MsgLen);

			// can't fit on one line, reduce size
			Cursor.m_LineCount = min(Cursor.m_LineCount, (int)MAX_BROADCAST_LINES);
			FontSize = mix(BROADCAST_FONTSIZE_BIG, BROADCAST_FONTSIZE_SMALL,
						   Cursor.m_LineCount/(float)MAX_BROADCAST_LINES);

			// make lines
			int CurCharCount = 0;
			while(CurCharCount < MsgLen && m_SrvBroadcastLineCount < MAX_BROADCAST_LINES)
			{
				const char* RemainingMsg = pBroadcastMsg + CurCharCount;

				TextRender()->SetCursor(&Cursor, 0, 0, FontSize, TEXTFLAG_STOP_AT_END);
				Cursor.m_LineWidth = LineMaxWidth;

				TextRender()->TextEx(&Cursor, RemainingMsg, -1);
				int StrLen = Cursor.m_CharCount;

				// don't cut words
				if(CurCharCount + StrLen < MsgLen)
				{
					const int WorldLen = WordLengthBack(RemainingMsg + StrLen, StrLen);
					if(WorldLen > 0 && WorldLen < StrLen)
					{
						StrLen -= WorldLen;
						TextRender()->SetCursor(&Cursor, 0, 0, FontSize, TEXTFLAG_STOP_AT_END);
						Cursor.m_LineWidth = LineMaxWidth;
						TextRender()->TextEx(&Cursor, RemainingMsg, StrLen);
					}
				}

				const float TextWidth = Cursor.m_X-Cursor.m_StartX;

				CBcLineInfo Line = { RemainingMsg, StrLen, TextWidth };
				m_aSrvBroadcastLines[m_SrvBroadcastLineCount++] = Line;
				CurCharCount += StrLen;
			}
		}
		else // user defined lines mode
		{
			FontSize = mix(BROADCAST_FONTSIZE_BIG, BROADCAST_FONTSIZE_SMALL,
						   UserLineCount/(float)MAX_BROADCAST_LINES);

			for(int i = 0; i < UserLineCount && m_SrvBroadcastLineCount < MAX_BROADCAST_LINES; i++)
			{
				TextRender()->SetCursor(&Cursor, 0, 0, FontSize, TEXTFLAG_STOP_AT_END);
				Cursor.m_LineWidth = LineMaxWidth;
				TextRender()->TextEx(&Cursor, UserLines[i].m_pStrStart, UserLines[i].m_StrLen);

				const float TextWidth = Cursor.m_X-Cursor.m_StartX;
				const int StrLen = Cursor.m_CharCount;

				CBcLineInfo Line = { UserLines[i].m_pStrStart, StrLen, TextWidth };
				m_aSrvBroadcastLines[m_SrvBroadcastLineCount++] = Line;
			}
		}

		m_SrvBroadcastFontSize = FontSize;
	}
}

void CBroadcast::OnRender()
{
	// server broadcast
	RenderServerBroadcast();

	// client broadcast
	if(m_pClient->m_pScoreboard->Active() || m_pClient->m_pMotd->IsActive())
		return;

	Graphics()->MapScreen(0, 0, 300*Graphics()->ScreenAspect(), 300);

	if(Client()->LocalTime() < m_BroadcastTime)
	{
		CTextCursor Cursor;
		TextRender()->SetCursor(&Cursor, m_BroadcastRenderOffset, 40.0f, 12.0f, TEXTFLAG_RENDER|TEXTFLAG_STOP_AT_END);
		Cursor.m_LineWidth = 300*Graphics()->ScreenAspect()-m_BroadcastRenderOffset;
		TextRender()->TextEx(&Cursor, m_aBroadcastText, -1);
	}
}
<|MERGE_RESOLUTION|>--- conflicted
+++ resolved
@@ -55,13 +55,8 @@
 	if(m_aSrvBroadcastMsg[0] == 0 || DeltaTime > DisplayDuration)
 		return;
 
-<<<<<<< HEAD
-	if(m_pClient->m_pChat->IsActive())
-		return;
-=======
-	if(m_pClient->m_pChat->IsActive() || m_pClient->Client()->State() != IClient::STATE_ONLINE)
+if(m_pClient->m_pChat->IsActive() || m_pClient->Client()->State() != IClient::STATE_ONLINE)
 			return;
->>>>>>> 7fa0dc05
 
 	const float Fade = 1.0f - max(0.0f, (DeltaTime - DisplayStartFade) / (DisplayDuration - DisplayStartFade));
 
