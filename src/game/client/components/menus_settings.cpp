--- conflicted
+++ resolved
@@ -1664,21 +1664,12 @@
 	DoButton_CheckBoxAutoVMarginAndSet(&g_Config.m_ClShowKillMessages, Localize("Show kill messages"), &g_Config.m_ClShowKillMessages, &HUD, LineMargin);
 	DoButton_CheckBoxAutoVMarginAndSet(&g_Config.m_ClShowVotesAfterVoting, Localize("Show votes window after voting"), &g_Config.m_ClShowVotesAfterVoting, &HUD, LineMargin);
 
-<<<<<<< HEAD
 	// Laser
 
 	HUD.HSplitTop(15.0f, 0x0, &HUD);
 	HUD.HSplitTop(50.0f, &Section, &HUD);
 	Section.VSplitRight(110.0f, &Section, 0x0);
 	HUD.HSplitTop(25.0f, &SectionTwo, &HUD);
-=======
-		Left.HSplitTop(20.0f, &Button, &Left);
-		if(DoButton_CheckBox(&g_Config.m_ClChatOld, Localize("Use old chat style"), g_Config.m_ClChatOld, &Button))
-		{
-			g_Config.m_ClChatOld ^= 1;
-			GameClient()->m_pChat->RebuildChat();
-		}
->>>>>>> 483e7b26
 
 	static int LasterOutResetID, LaserInResetID;
 
@@ -1821,12 +1812,8 @@
 		RenderTools()->DrawRoundRectExt(X - RealMsgPaddingX / 2.0f, TempY - RealMsgPaddingY / 2.0f, Width + RealMsgPaddingX, RealFontSize + RealMsgPaddingY, RealBackgroundRounding, CUI::CORNER_ALL);
 		TempY += RealOffsetY;
 
-<<<<<<< HEAD
 		Graphics()->QuadsEnd();
 	}
-=======
-		vec2 Out;
->>>>>>> 483e7b26
 
 	CAnimState *pIdleState = CAnimState::GetIdle();
 	constexpr int PreviewTeeCount = 4;
