--- conflicted
+++ resolved
@@ -3,14 +3,10 @@
 #ifndef GAME_CLIENT_UI_H
 #define GAME_CLIENT_UI_H
 
-<<<<<<< HEAD
-#include "base/system.h"
-=======
 #include <base/system.h>
 #include <engine/textrender.h>
 #include <string>
 #include <vector>
->>>>>>> b832811a
 
 class CUIRect
 {
@@ -106,7 +102,6 @@
 	void HMargin(float Cut, CUIRect *pOtherRect) const;
 };
 
-<<<<<<< HEAD
 struct SUIAnimator
 {
 	bool m_Active;
@@ -120,7 +115,8 @@
 	float m_YOffset;
 	float m_WOffset;
 	float m_HOffset;
-=======
+};
+
 class CUI;
 
 class CUIElement
@@ -178,7 +174,6 @@
 	{
 		m_UIRects.push_back(ElRect);
 	}
->>>>>>> b832811a
 };
 
 class CUI
