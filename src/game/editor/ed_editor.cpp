--- conflicted
+++ resolved
@@ -1690,18 +1690,7 @@
 			}
 
 			CUIRect VisibleToggle;
-<<<<<<< HEAD
-			LayersBox.HSplitTop(12.0f, &Slot, &LayersBox);
-			Slot.VSplitLeft(12, &VisibleToggle, &Slot);
-			if(DoButton_Ex(&m_Map.m_lGroups[g]->m_Visible, m_Map.m_lGroups[g]->m_Visible?"V":"H", 0, &VisibleToggle, 0, Localize("Toggle group visibility"), CUI::CORNER_L))
-				m_Map.m_lGroups[g]->m_Visible = !m_Map.m_lGroups[g]->m_Visible;
-
-			str_format(aBuf, sizeof(aBuf),"#%d %s", g, m_Map.m_lGroups[g]->m_pName);
-			if(int Result = DoButton_Ex(&m_Map.m_lGroups[g], aBuf, g==m_SelectedGroup, &Slot,
-				BUTTON_CONTEXT, Localize("Select group. Right click for properties."), CUI::CORNER_R))
-=======
 			if(LayerCur >= LayerStartAt)
->>>>>>> 04b6abae
 			{
 				LayersBox.HSplitTop(12.0f, &Slot, &LayersBox);
 				Slot.VSplitLeft(12, &VisibleToggle, &Slot);
@@ -1989,13 +1978,6 @@
 	for(int e = 0; e < 2; e++) // two passes, first embedded, then external
 	{
 		CUIRect Slot;
-<<<<<<< HEAD
-		ToolBox.HSplitTop(15.0f, &Slot, &ToolBox);
-		if(e == 0)
-			UI()->DoLabel(&Slot, Localize("Embedded"), 12.0f, 0);
-		else
-			UI()->DoLabel(&Slot, Localize("External"), 12.0f, 0);
-=======
 
 		if(ImageCur > ImageStopAt)
 			break;
@@ -2004,12 +1986,11 @@
 
 			ToolBox.HSplitTop(15.0f, &Slot, &ToolBox);
 			if(e == 0)
-				UI()->DoLabel(&Slot, "Embedded", 12.0f, 0);
+				UI()->DoLabel(&Slot, Localize(""Embedded"), 12.0f, 0);
 			else
-				UI()->DoLabel(&Slot, "External", 12.0f, 0);
+				UI()->DoLabel(&Slot, Localize(""External"), 12.0f, 0);
 		}
 		ImageCur++;
->>>>>>> 04b6abae
 
 		for(int i = 0; i < m_Map.m_lImages.size(); i++)
 		{
