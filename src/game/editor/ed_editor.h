#ifndef GAME_EDITOR_ED_EDITOR_H
#define GAME_EDITOR_ED_EDITOR_H

#include <base/system.h>
#include <base/math.h>
#include <base/tl/array.h>
#include <base/tl/algorithm.h>
#include <base/tl/sorted_array.h>
#include <base/tl/string.h>

#include <math.h>
#include <game/mapitems.h>
#include <game/client/render.h>

#include <engine/shared/datafile.h>
#include <engine/shared/config.h>
#include <engine/editor.h>
#include <engine/graphics.h>

#include <game/client/ui.h>

typedef void (*INDEX_MODIFY_FUNC)(int *pIndex);

//CRenderTools m_RenderTools;

// CEditor SPECIFIC
enum
{
	MODE_LAYERS=0,
	MODE_IMAGES,
	
	DIALOG_NONE=0,
	DIALOG_FILE,
};

struct CEntity
{
	CPoint m_Position;
	int m_Type;
};

class CEnvelope
{
public:
	int m_Channels;
	array<CEnvPoint> m_lPoints;
	char m_aName[32];
	float m_Bottom, m_Top;
	
	CEnvelope(int Chan)
	{
		m_Channels = Chan;
		m_aName[0] = 0;
		m_Bottom = 0;
		m_Top = 0;
	}
	
	void Resort()
	{
		sort(m_lPoints.all());
		FindTopBottom(0xf);
	}

	void FindTopBottom(int ChannelMask)
	{
		m_Top = -1000000000.0f;
		m_Bottom = 1000000000.0f;
		for(int i = 0; i < m_lPoints.size(); i++)
		{
			for(int c = 0; c < m_Channels; c++)
			{
				if(ChannelMask&(1<<c))
				{
					float v = fx2f(m_lPoints[i].m_aValues[c]);
					if(v > m_Top) m_Top = v;
					if(v < m_Bottom) m_Bottom = v;
				}
			}
		}
	}
	
	int Eval(float Time, float *pResult)
	{
		CRenderTools::RenderEvalEnvelope(m_lPoints.base_ptr(), m_lPoints.size(), m_Channels, Time, pResult);
		return m_Channels;
	}
	
	void AddPoint(int Time, int v0, int v1=0, int v2=0, int v3=0)
	{
		CEnvPoint p;
		p.m_Time = Time;
		p.m_aValues[0] = v0;
		p.m_aValues[1] = v1;
		p.m_aValues[2] = v2;
		p.m_aValues[3] = v3;
		p.m_Curvetype = CURVETYPE_LINEAR;
		m_lPoints.add(p);
		Resort();
	}
	
	float EndTime()
	{
		if(m_lPoints.size())
			return m_lPoints[m_lPoints.size()-1].m_Time*(1.0f/1000.0f);
		return 0;
	}
};


class CLayer;
class CLayerGroup;
class CEditorMap;

class CLayer
{
public:
	class CEditor *m_pEditor;
	class IGraphics *Graphics();
	class ITextRender *TextRender();

	CLayer()
	{
		m_Type = LAYERTYPE_INVALID;
		m_pTypeName = "(invalid)";
		m_Visible = true;
		m_Readonly = false;
		m_Flags = 0;
		m_pEditor = 0;
	}
	
	virtual ~CLayer()
	{
	}
	
	
	virtual void BrushSelecting(CUIRect Rect) {}
	virtual int BrushGrab(CLayerGroup *pBrush, CUIRect Rect) { return 0; }
	virtual void FillSelection(bool Empty, CLayer *pBrush, CUIRect Rect) {}
	virtual void BrushDraw(CLayer *pBrush, float x, float y) {}
	virtual void BrushPlace(CLayer *pBrush, float x, float y) {}
	virtual void BrushFlipX() {}
	virtual void BrushFlipY() {}
	virtual void BrushRotate(float Amount) {}
	
	virtual void Render() {}
	virtual int RenderProperties(CUIRect *pToolbox) { return 0; }
	
	virtual void ModifyImageIndex(INDEX_MODIFY_FUNC pfnFunc) {}
	virtual void ModifyEnvelopeIndex(INDEX_MODIFY_FUNC pfnFunc) {}
	
	virtual void GetSize(float *w, float *h) { *w = 0; *h = 0;}
	
	const char *m_pTypeName;
	int m_Type;
	int m_Flags;

	bool m_Readonly;
	bool m_Visible;
};

class CLayerGroup
{
public:
	class CEditorMap *m_pMap;
	
	array<CLayer*> m_lLayers;
	
	int m_OffsetX;
	int m_OffsetY;

	int m_ParallaxX;
	int m_ParallaxY;
	
	int m_UseClipping;
	int m_ClipX;
	int m_ClipY;
	int m_ClipW;
	int m_ClipH;
	
	const char *m_pName;
	bool m_GameGroup;
	bool m_Visible;
	
	CLayerGroup();
	~CLayerGroup();
	
	void Convert(CUIRect *pRect);
	void Render();
	void MapScreen();
	void Mapping(float *pPoints);

	void GetSize(float *w, float *h);
	
	void DeleteLayer(int Index);
	int SwapLayers(int Index0, int Index1);
	
	bool IsEmpty() const 
	{
		return m_lLayers.size() == 0;
	}
	
	void Clear() 
	{ 
		m_lLayers.delete_all();
	}
	
	void AddLayer(CLayer *l)
	{
		m_lLayers.add(l);
	}

	void ModifyImageIndex(INDEX_MODIFY_FUNC Func)
	{
		for(int i = 0; i < m_lLayers.size(); i++)
			m_lLayers[i]->ModifyImageIndex(Func);
	}
	
	void ModifyEnvelopeIndex(INDEX_MODIFY_FUNC Func)
	{
		for(int i = 0; i < m_lLayers.size(); i++)
			m_lLayers[i]->ModifyEnvelopeIndex(Func);
	}
};

class CEditorImage : public CImageInfo
{
public:
	CEditor *m_pEditor;
	
	CEditorImage(CEditor *pEditor)
	{
		m_pEditor = pEditor;
		m_TexId = -1;
		m_aName[0] = 0;
		m_External = 0;
		m_Width = 0;
		m_Height = 0;
		m_pData = 0;
		m_Format = 0;
	}
	
	~CEditorImage();
	
	void AnalyseTileFlags();
	
	int m_TexId;
	int m_External;
	char m_aName[128];
	unsigned char m_aTileFlags[256];
};

class CEditorMap
{
	void MakeGameGroup(CLayerGroup *pGroup);
	void MakeGameLayer(CLayer *pLayer);
public:
	CEditor *m_pEditor;

	CEditorMap()
	{
		Clean();
	}

	array<CLayerGroup*> m_lGroups;
	array<CEditorImage*> m_lImages;
	array<CEnvelope*> m_lEnvelopes;
	
	class CLayerGame *m_pGameLayer;
	class CLayerTele *m_pTeleLayer;
	class CLayerSpeedup *m_pSpeedupLayer;
	class CLayerFront *m_pFrontLayer;
	class CLayerSwitch *m_pSwitchLayer;
	CLayerGroup *m_pGameGroup;
	
	CEnvelope *NewEnvelope(int Channels)
	{
		CEnvelope *e = new CEnvelope(Channels);
		m_lEnvelopes.add(e);
		return e;
	}

	void DeleteEnvelope(int Index);
	
	CLayerGroup *NewGroup()
	{
		CLayerGroup *g = new CLayerGroup;
		g->m_pMap = this;
		m_lGroups.add(g);
		return g;
	}
	
	int SwapGroups(int Index0, int Index1)
	{
		if(Index0 < 0 || Index0 >= m_lGroups.size()) return Index0;
		if(Index1 < 0 || Index1 >= m_lGroups.size()) return Index0;
		if(Index0 == Index1) return Index0;
		swap(m_lGroups[Index0], m_lGroups[Index1]);
		return Index1;
	}
	
	void DeleteGroup(int Index)
	{
		if(Index < 0 || Index >= m_lGroups.size()) return;
		delete m_lGroups[Index];
		m_lGroups.remove_index(Index);
	}
	
	void ModifyImageIndex(INDEX_MODIFY_FUNC pfnFunc)
	{
		for(int i = 0; i < m_lGroups.size(); i++)
			m_lGroups[i]->ModifyImageIndex(pfnFunc);
	}
	
	void ModifyEnvelopeIndex(INDEX_MODIFY_FUNC pfnFunc)
	{
		for(int i = 0; i < m_lGroups.size(); i++)
			m_lGroups[i]->ModifyEnvelopeIndex(pfnFunc);
	}
	
	void Clean();
	void CreateDefault(int EntitiesTexture);

	// io	
	int Save(class IStorage *pStorage, const char *pFilename);
<<<<<<< HEAD
	int Load(class IStorage *pStorage, const char *pFilename);
	void MakeTeleLayer(CLayer *pLayer);
	void MakeSpeedupLayer(CLayer *pLayer);
	void MakeFrontLayer(CLayer *pLayer);
	void MakeSwitchLayer(CLayer *pLayer);
=======
	int Load(class IStorage *pStorage, const char *pFilename, int StorageType);
>>>>>>> a0758893
};


struct CProperty
{
	const char *m_pName;
	int m_Value;
	int m_Type;
	int m_Min;
	int m_Max;
};

enum
{
	PROPTYPE_NULL=0,
	PROPTYPE_BOOL,
	PROPTYPE_INT_STEP,
	PROPTYPE_INT_SCROLL,
	PROPTYPE_COLOR,
	PROPTYPE_IMAGE,
	PROPTYPE_ENVELOPE,
};

typedef struct
{
	int x, y;
	int w, h;
} RECTi;

class CLayerTiles : public CLayer
{
public:
	CLayerTiles(int w, int h);
	~CLayerTiles();

	virtual void Resize(int NewW, int NewH);

	void MakePalette();
	virtual void Render();

	int ConvertX(float x) const;
	int ConvertY(float y) const;
	void Convert(CUIRect Rect, RECTi *pOut);
	void Snap(CUIRect *pRect);
	void Clamp(RECTi *pRect);

	virtual void BrushSelecting(CUIRect Rect);
	virtual int BrushGrab(CLayerGroup *pBrush, CUIRect Rect);
	virtual void FillSelection(bool Empty, CLayer *pBrush, CUIRect Rect);
	virtual void BrushDraw(CLayer *pBrush, float wx, float wy);
	virtual void BrushFlipX();
	virtual void BrushFlipY();
	virtual void BrushRotate(float Amount);
	
	virtual int RenderProperties(CUIRect *pToolbox);

	virtual void ModifyImageIndex(INDEX_MODIFY_FUNC pfnFunc);
	virtual void ModifyEnvelopeIndex(INDEX_MODIFY_FUNC pfnFunc);
	
	void PrepareForSave();

	void GetSize(float *w, float *h) { *w = m_Width*32.0f;  *h = m_Height*32.0f; }
	
	int m_TexId;
	int m_Game;
	int m_Tele;
	int m_Speedup;
	int m_Front;
	int m_Switch;
	int m_Image;
	int m_Width;
	int m_Height;
	CTile *m_pTiles;
};

class CLayerQuads : public CLayer
{
public:
	CLayerQuads();
	~CLayerQuads();

	virtual void Render();
	CQuad *NewQuad();

	virtual void BrushSelecting(CUIRect Rect);
	virtual int BrushGrab(CLayerGroup *pBrush, CUIRect Rect);
	virtual void BrushPlace(CLayer *pBrush, float wx, float wy);
	virtual void BrushFlipX();
	virtual void BrushFlipY();
	virtual void BrushRotate(float Amount);
	
	virtual int RenderProperties(CUIRect *pToolbox);

	virtual void ModifyImageIndex(INDEX_MODIFY_FUNC pfnFunc);
	virtual void ModifyEnvelopeIndex(INDEX_MODIFY_FUNC pfnFunc);
	
	void GetSize(float *w, float *h);
	
	int m_Image;
	array<CQuad> m_lQuads;
};

class CLayerGame : public CLayerTiles
{
public:
	CLayerGame(int w, int h);
	~CLayerGame();

	virtual int RenderProperties(CUIRect *pToolbox);
};

class CLayerTele : public CLayerTiles
{
public:
	CLayerTele(int w, int h);
	~CLayerTele();
	
	CTeleTile *m_pTeleTile;
	
	virtual void Resize(int NewW, int NewH);
	virtual void BrushDraw(CLayer *pBrush, float wx, float wy);
	virtual void FillSelection(bool Empty, CLayer *pBrush, CUIRect Rect);
};

class CLayerSpeedup : public CLayerTiles
{
public:
	CLayerSpeedup(int w, int h);
	~CLayerSpeedup();
	
	CSpeedupTile *m_pSpeedupTile;
	
	virtual void Resize(int NewW, int NewH);
	virtual void BrushDraw(CLayer *pBrush, float wx, float wy);
	virtual void FillSelection(bool Empty, CLayer *pBrush, CUIRect Rect);
};

class CLayerFront : public CLayerTiles
{
public:
	CLayerFront(int w, int h);

	virtual void Resize(int NewW, int NewH);
	virtual void BrushDraw(CLayer *pBrush, float wx, float wy);
};

class CLayerSwitch : public CLayerTiles
{
public:
	CLayerSwitch(int w, int h);
	~CLayerSwitch();

	CTeleTile *m_pSwitchTile;

	virtual void Resize(int NewW, int NewH);
	virtual void BrushDraw(CLayer *pBrush, float wx, float wy);
	virtual void FillSelection(bool Empty, CLayer *pBrush, CUIRect Rect);
};

class CEditor : public IEditor
{
	class IInput *m_pInput;
	class IClient *m_pClient;
	class IConsole *m_pConsole;
	class IGraphics *m_pGraphics;
	class ITextRender *m_pTextRender;
	class IStorage *m_pStorage;
	CRenderTools m_RenderTools;
	CUI m_UI;
public:
	class IInput *Input() { return m_pInput; };
	class IClient *Client() { return m_pClient; };
	class IConsole *Console() { return m_pConsole; };
	class IGraphics *Graphics() { return m_pGraphics; };
	class ITextRender *TextRender() { return m_pTextRender; };
	class IStorage *Storage() { return m_pStorage; };
	CUI *UI() { return &m_UI; }
	CRenderTools *RenderTools() { return &m_RenderTools; }

	CEditor() : m_TilesetPicker(16, 16)
	{
		m_pInput = 0;
		m_pClient = 0;
		m_pGraphics = 0;
		m_pTextRender = 0;

		m_Mode = MODE_LAYERS;
		m_Dialog = 0;
		m_pTooltip = 0;

		m_aFileName[0] = 0;
		
		m_FileDialogStorageType = 0;
		m_pFileDialogTitle = 0;
		m_pFileDialogButtonText = 0;
		m_pFileDialogUser = 0;
		m_aFileDialogFileName[0] = 0;
		m_aFileDialogCurrentFolder[0] = 0;
		m_aFileDialogCurrentLink[0] = 0;
		m_pFileDialogPath = m_aFileDialogCurrentFolder;
		m_aFileDialogActivate = false;
		m_FileDialogScrollValue = 0.0f;
		m_FilesSelectedIndex = -1;
		m_FilesStartAt = 0;
		m_FilesCur = 0;
		m_FilesStopAt = 999;

		m_WorldOffsetX = 0;
		m_WorldOffsetY = 0;
		m_EditorOffsetX = 0.0f;
		m_EditorOffsetY = 0.0f;
		
		m_WorldZoom = 1.0f;
		m_ZoomLevel = 200;
		m_LockMouse = false;
		m_ShowMousePointer = true;
		m_MouseDeltaX = 0;
		m_MouseDeltaY = 0;
		m_MouseDeltaWx = 0;
		m_MouseDeltaWy = 0;
		
		m_GuiActive = true;
		m_ProofBorders = false;
		
		m_ShowDetail = true;
		m_Animate = false;
		m_AnimateStart = 0;
		m_AnimateTime = 0;
		m_AnimateSpeed = 1;
		
		m_ShowEnvelopeEditor = 0;
		
		ms_CheckerTexture = 0;
		ms_BackgroundTexture = 0;
		ms_CursorTexture = 0;
		ms_EntitiesTexture = 0;
		
		ms_pUiGotContext = 0;
		
		m_TeleNum = 1;
		m_SwitchNum = 1;
		
		m_SpeedupForce = 50;
		m_SpeedupMaxSpeed = 0;
		m_SpeedupAngle = 0;
	}
	
	virtual void Init();
	virtual void UpdateAndRender();
	
	void FilelistPopulate(int StorageType);
	void InvokeFileDialog(int StorageType, int FileType, const char *pTitle, const char *pButtonText,
		const char *pBasepath, const char *pDefaultName,
		void (*pfnFunc)(const char *pFilename, int StorageType, void *pUser), void *pUser);
	
	void Reset(bool CreateDefault=true);
	int Save(const char *pFilename);
	int Load(const char *pFilename, int StorageType);
	int Append(const char *pFilename, int StorageType);
	void Render();

	CQuad *GetSelectedQuad();
	CLayer *GetSelectedLayerType(int Index, int Type);
	CLayer *GetSelectedLayer(int Index);
	CLayerGroup *GetSelectedGroup();
	
	int DoProperties(CUIRect *pToolbox, CProperty *pProps, int *pIds, int *pNewVal);
	
	int m_Mode;
	int m_Dialog;
	const char *m_pTooltip;

	char m_aFileName[512];

	enum
	{
		FILETYPE_MAP,
		FILETYPE_IMG,

		MAX_PATH_LENGTH = 512
	};
	
	int m_FileDialogStorageType;
	const char *m_pFileDialogTitle;
	const char *m_pFileDialogButtonText;
	void (*m_pfnFileDialogFunc)(const char *pFileName, int StorageType, void *pUser);
	void *m_pFileDialogUser;
	char m_aFileDialogFileName[MAX_PATH_LENGTH];
	char m_aFileDialogCurrentFolder[MAX_PATH_LENGTH];
	char m_aFileDialogCurrentLink[MAX_PATH_LENGTH];
	char *m_pFileDialogPath;
	bool m_aFileDialogActivate;
	int m_FileDialogFileType;
	float m_FileDialogScrollValue;
	int m_FilesSelectedIndex;

	struct CFilelistItem
	{
		char m_aFilename[128];
		char m_aName[128];
		bool m_IsDir;
		bool m_IsLink;
		int m_StorageType;
		
		bool operator<(const CFilelistItem &Other) { return !str_comp(m_aFilename, "..") ? true : !str_comp(Other.m_aFilename, "..") ? false :
														m_IsDir && !Other.m_IsDir ? true : !m_IsDir && Other.m_IsDir ? false :
														str_comp_filenames(m_aFilename, Other.m_aFilename) < 0; }
	};
	sorted_array<CFilelistItem> m_FileList;
	int m_FilesStartAt;
	int m_FilesCur;
	int m_FilesStopAt;

	float m_WorldOffsetX;
	float m_WorldOffsetY;
	float m_EditorOffsetX;
	float m_EditorOffsetY;
	float m_WorldZoom;
	int m_ZoomLevel;
	bool m_LockMouse;
	bool m_ShowMousePointer;
	bool m_GuiActive;
	bool m_ProofBorders;
	float m_MouseDeltaX;
	float m_MouseDeltaY;
	float m_MouseDeltaWx;
	float m_MouseDeltaWy;
	
	bool m_ShowDetail;
	bool m_Animate;
	int64 m_AnimateStart;
	float m_AnimateTime;
	float m_AnimateSpeed;
	
	int m_ShowEnvelopeEditor;
	
	int m_SelectedLayer;
	int m_SelectedGroup;
	int m_SelectedQuad;
	int m_SelectedPoints;
	int m_SelectedEnvelope;
	int m_SelectedImage;
	
	static int ms_CheckerTexture;
	static int ms_BackgroundTexture;
	static int ms_CursorTexture;
	static int ms_EntitiesTexture;
	
	CLayerGroup m_Brush;
	CLayerTiles m_TilesetPicker;
	
	static const void *ms_pUiGotContext;
	
	CEditorMap m_Map;
	
    void DoMapBorder();
	int DoButton_Editor_Common(const void *pID, const char *pText, int Checked, const CUIRect *pRect, int Flags, const char *pToolTip);
	int DoButton_Editor(const void *pID, const char *pText, int Checked, const CUIRect *pRect, int Flags, const char *pToolTip);

	int DoButton_Tab(const void *pID, const char *pText, int Checked, const CUIRect *pRect, int Flags, const char *pToolTip);
	int DoButton_Ex(const void *pID, const char *pText, int Checked, const CUIRect *pRect, int Flags, const char *pToolTip, int Corners);
	int DoButton_ButtonDec(const void *pID, const char *pText, int Checked, const CUIRect *pRect, int Flags, const char *pToolTip);
	int DoButton_ButtonInc(const void *pID, const char *pText, int Checked, const CUIRect *pRect, int Flags, const char *pToolTip);

	int DoButton_File(const void *pID, const char *pText, int Checked, const CUIRect *pRect, int Flags, const char *pToolTip);
	
	int DoButton_Menu(const void *pID, const char *pText, int Checked, const CUIRect *pRect, int Flags, const char *pToolTip);
	int DoButton_MenuItem(const void *pID, const char *pText, int Checked, const CUIRect *pRect, int Flags=0, const char *pToolTip=0);
	
	int DoEditBox(void *pID, const CUIRect *pRect, char *pStr, unsigned StrSize, float FontSize, bool Hidden=false);

	void RenderBackground(CUIRect View, int Texture, float Size, float Brightness);

	void UiInvokePopupMenu(void *pId, int Flags, float x, float y, float w, float h, int (*pfnFunc)(CEditor *pEditor, CUIRect Rect), void *pExtra=0);
	void UiDoPopupMenu();
	
	int UiDoValueSelector(void *pId, CUIRect *r, const char *pLabel, int Current, int Min, int Max, int Step, float Scale, const char *pToolTip);

	static int PopupGroup(CEditor *pEditor, CUIRect View);
	static int PopupLayer(CEditor *pEditor, CUIRect View);
	static int PopupQuad(CEditor *pEditor, CUIRect View);
	static int PopupPoint(CEditor *pEditor, CUIRect View);
	static int PopupSelectImage(CEditor *pEditor, CUIRect View);
	static int PopupImage(CEditor *pEditor, CUIRect View);
	static int PopupMenuFile(CEditor *pEditor, CUIRect View);
	static int PopupTele(CEditor *pEditor, CUIRect View);
	static int PopupSpeedup(CEditor *pEditor, CUIRect View);
	static int PopupSwitch(CEditor *pEditor, CUIRect View);


	void PopupSelectImageInvoke(int Current, float x, float y);
	int PopupSelectImageResult();
	
	vec4 ButtonColorMul(const void *pId);

	void DoQuadPoint(CQuad *pQuad, int QuadIndex, int v);
	void DoMapEditor(CUIRect View, CUIRect Toolbar);
	void DoToolbar(CUIRect Toolbar);
	void DoQuad(CQuad *pQuad, int Index);
	float UiDoScrollbarV(const void *id, const CUIRect *pRect, float Current);
	vec4 GetButtonColor(const void *id, int Checked);
	
	static void ReplaceImage(const char *pFilename, int StorageType, void *pUser);
	static void AddImage(const char *pFilename, int StorageType, void *pUser);
	
	void RenderImages(CUIRect Toolbox, CUIRect Toolbar, CUIRect View);
	void RenderLayers(CUIRect Toolbox, CUIRect Toolbar, CUIRect View);
	void RenderModebar(CUIRect View);
	void RenderStatusbar(CUIRect View);
	void RenderEnvelopeEditor(CUIRect View);
	
	void RenderMenubar(CUIRect Menubar);
	void RenderFileDialog();

	void AddFileDialogEntry(int Index, CUIRect *pView);
	void SortImages();
	
	unsigned char m_TeleNum;
	
	unsigned char m_SpeedupForce;
	unsigned char m_SpeedupMaxSpeed;
	short m_SpeedupAngle;

	unsigned char m_SwitchNum;
};

// make sure to inline this function
inline class IGraphics *CLayer::Graphics() { return m_pEditor->Graphics(); }
inline class ITextRender *CLayer::TextRender() { return m_pEditor->TextRender(); }

#endif<|MERGE_RESOLUTION|>--- conflicted
+++ resolved
@@ -322,15 +322,11 @@
 
 	// io	
 	int Save(class IStorage *pStorage, const char *pFilename);
-<<<<<<< HEAD
-	int Load(class IStorage *pStorage, const char *pFilename);
+	int Load(class IStorage *pStorage, const char *pFilename, int StorageType);
 	void MakeTeleLayer(CLayer *pLayer);
 	void MakeSpeedupLayer(CLayer *pLayer);
 	void MakeFrontLayer(CLayer *pLayer);
 	void MakeSwitchLayer(CLayer *pLayer);
-=======
-	int Load(class IStorage *pStorage, const char *pFilename, int StorageType);
->>>>>>> a0758893
 };
 
 
