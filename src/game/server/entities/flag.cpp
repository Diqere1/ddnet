/* (c) Magnus Auvinen. See licence.txt in the root of the distribution for more information. */
/* If you are missing that file, acquire a complete release at teeworlds.com.                */
/*
#include <game/server/gamecontext.h>
#include "flag.h"

CFlag::CFlag(CGameWorld *pGameWorld, int Team)
: CEntity(pGameWorld, NETOBJTYPE_FLAG)
{
	m_Number = Team;
	m_ProximityRadius = ms_PhysSize;
	m_pCarryingCharacter = NULL;
	m_GrabTick = 0;
	
	Reset();
}

void CFlag::Reset()
{
	m_pCarryingCharacter = NULL;
	m_AtStand = 1;
	m_Pos = m_StandPos;
	m_Vel = vec2(0,0);
	m_GrabTick = 0;
}

void CFlag::Snap(int SnappingClient)
{
<<<<<<< HEAD
	CNetObj_Flag *pFlag = (CNetObj_Flag *)Server()->SnapNewItem(NETOBJTYPE_FLAG, m_Number, sizeof(CNetObj_Flag));
=======
	CNetObj_Flag *pFlag = (CNetObj_Flag *)Server()->SnapNewItem(NETOBJTYPE_FLAG, m_Team, sizeof(CNetObj_Flag));
	if(!pFlag)
		return;

>>>>>>> a3797482
	pFlag->m_X = (int)m_Pos.x;
	pFlag->m_Y = (int)m_Pos.y;
	pFlag->m_Number = m_Number;
	pFlag->m_CarriedBy = -1;
	
	if(m_AtStand)
		pFlag->m_CarriedBy = -2;
	else if(m_pCarryingCharacter && m_pCarryingCharacter->GetPlayer())
		pFlag->m_CarriedBy = m_pCarryingCharacter->GetPlayer()->GetCID();
}
*/<|MERGE_RESOLUTION|>--- conflicted
+++ resolved
@@ -26,14 +26,10 @@
 
 void CFlag::Snap(int SnappingClient)
 {
-<<<<<<< HEAD
 	CNetObj_Flag *pFlag = (CNetObj_Flag *)Server()->SnapNewItem(NETOBJTYPE_FLAG, m_Number, sizeof(CNetObj_Flag));
-=======
-	CNetObj_Flag *pFlag = (CNetObj_Flag *)Server()->SnapNewItem(NETOBJTYPE_FLAG, m_Team, sizeof(CNetObj_Flag));
 	if(!pFlag)
 		return;
 
->>>>>>> a3797482
 	pFlag->m_X = (int)m_Pos.x;
 	pFlag->m_Y = (int)m_Pos.y;
 	pFlag->m_Number = m_Number;
