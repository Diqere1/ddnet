#include <new>
#include <stdio.h>
#include <string.h>
#include <base/math.h>
#include <engine/shared/config.h>
#include <engine/server/server.h>
#include <engine/map.h>
#include <engine/console.h>
#include "gamecontext.h"
#include <game/version.h>
#include <game/collision.h>
#include <game/gamecore.h>
#include "gamemodes/DDRace.h"

#include "score.h"
#include "score/file_score.h"
#include "score/sql_score.h"

enum
{
	RESET,
	NO_RESET
};

void CGameContext::Construct(int Resetting)
{
	m_Resetting = 0;
	m_pServer = 0;

	for(int i = 0; i < MAX_CLIENTS; i++)
	{
		m_apPlayers[i] = 0;
		mem_zero(m_pReconnectInfo[i].Ip,sizeof(m_pReconnectInfo[i].Ip));
	}

	m_pController = 0;
	m_VoteCloseTime = 0;
	m_pVoteOptionFirst = 0;
	m_pVoteOptionLast = 0;

	if(Resetting==NO_RESET)
		m_pVoteOptionHeap = new CHeap();
	m_pScore = 0;
}

CGameContext::CGameContext(int Resetting)
{
	Construct(Resetting);
}

CGameContext::CGameContext()
{
	Construct(NO_RESET);
}

CGameContext::~CGameContext()
{
	for(int i = 0; i < MAX_CLIENTS; i++)
		delete m_apPlayers[i];
	if(!m_Resetting)
		delete m_pVoteOptionHeap;
}

void CGameContext::Clear()
{
	CHeap *pVoteOptionHeap = m_pVoteOptionHeap;
	CVoteOption *pVoteOptionFirst = m_pVoteOptionFirst;
	CVoteOption *pVoteOptionLast = m_pVoteOptionLast;
	CTuningParams Tuning = m_Tuning;

	//bool cheats = m_Cheats;
	m_Resetting = true;
	this->~CGameContext();
	mem_zero(this, sizeof(*this));
	new (this) CGameContext(RESET);
	//this->m_Cheats = cheats;

	m_pVoteOptionHeap = pVoteOptionHeap;
	m_pVoteOptionFirst = pVoteOptionFirst;
	m_pVoteOptionLast = pVoteOptionLast;
	m_Tuning = Tuning;
}


class CCharacter *CGameContext::GetPlayerChar(int ClientId)
{
	if(ClientId < 0 || ClientId >= MAX_CLIENTS || !m_apPlayers[ClientId])
		return 0;
	return m_apPlayers[ClientId]->GetCharacter();
}

void CGameContext::CreateDamageInd(vec2 P, float Angle, int Amount, int Mask)
{
	float a = 3 * 3.14159f / 2 + Angle;
	//float a = get_angle(dir);
	float s = a-pi/3;
	float e = a+pi/3;
	for(int i = 0; i < Amount; i++)
	{
		float f = mix(s, e, float(i+1)/float(Amount+2));
		NETEVENT_DAMAGEIND *ev = (NETEVENT_DAMAGEIND *)m_Events.Create(NETEVENTTYPE_DAMAGEIND, sizeof(NETEVENT_DAMAGEIND), Mask);
		if(ev)
		{
			ev->m_X = (int)P.x;
			ev->m_Y = (int)P.y;
			ev->m_Angle = (int)(f*256.0f);
		}
	}
}

void CGameContext::CreateHammerHit(vec2 P, int Mask)
{
	// create the event
	NETEVENT_HAMMERHIT *ev = (NETEVENT_HAMMERHIT *)m_Events.Create(NETEVENTTYPE_HAMMERHIT, sizeof(NETEVENT_HAMMERHIT), Mask);
	if(ev)
	{
		ev->m_X = (int)P.x;
		ev->m_Y = (int)P.y;
	}
}


void CGameContext::CreateExplosion(vec2 P, int Owner, int Weapon, bool NoDamage, int Mask)
{
	// create the event
	NETEVENT_EXPLOSION *ev = (NETEVENT_EXPLOSION *)m_Events.Create(NETEVENTTYPE_EXPLOSION, sizeof(NETEVENT_EXPLOSION), Mask);
	if(ev)
	{
		ev->m_X = (int)P.x;
		ev->m_Y = (int)P.y;
	}

	/*if(!NoDamage)
	{*/
		// deal damage
		CCharacter *apEnts[64];
		float Radius = 135.0f;
		float InnerRadius = 48.0f;
		int Num = m_World.FindEntities(P, Radius, (CEntity**)apEnts, 64, NETOBJTYPE_CHARACTER);
		for(int i = 0; i < Num; i++)
		{
			vec2 Diff = apEnts[i]->m_Pos - P;
			vec2 ForceDir(0, 1);
			float l = length(Diff);
			if(l)
				ForceDir = normalize(Diff);
			l = 1-clamp((l-InnerRadius)/(Radius-InnerRadius), 0.0f, 1.0f);
			float Dmg = 6 * l;
			if((int)Dmg)
				if((g_Config.m_SvHit||NoDamage) || Owner == apEnts[i]->m_pPlayer->GetCID())
				{
					if(Owner != -1 && apEnts[i]->m_Alive && !apEnts[i]->CanCollide(Owner)) continue;
					apEnts[i]->TakeDamage(ForceDir*Dmg*2, (int)Dmg, Owner, Weapon);
					if(!g_Config.m_SvHit||NoDamage) break;
				}

		}
	//}
}

/*
void create_smoke(vec2 P)
{
	// create the event
	EV_EXPLOSION *ev = (EV_EXPLOSION *)events.create(EVENT_SMOKE, sizeof(EV_EXPLOSION));
	if(ev)
	{
		ev->x = (int)P.x;
		ev->y = (int)P.y;
	}
}*/

void CGameContext::CreatePlayerSpawn(vec2 P, int Mask)
{
	// create the event
	NETEVENT_SPAWN *ev = (NETEVENT_SPAWN *)m_Events.Create(NETEVENTTYPE_SPAWN, sizeof(NETEVENT_SPAWN), Mask);
	if(ev)
	{
		ev->m_X = (int)P.x;
		ev->m_Y = (int)P.y;
	}
}

void CGameContext::CreateDeath(vec2 P, int ClientId, int Mask)
{
	// create the event
	NETEVENT_DEATH *ev = (NETEVENT_DEATH *)m_Events.Create(NETEVENTTYPE_DEATH, sizeof(NETEVENT_DEATH), Mask);
	if(ev)
	{
		ev->m_X = (int)P.x;
		ev->m_Y = (int)P.y;
		ev->m_ClientId = ClientId;
	}
}

void CGameContext::CreateSound(vec2 Pos, int Sound, int Mask)
{
	if(Sound < 0)
		return;

	// create a sound
	NETEVENT_SOUNDWORLD *ev = (NETEVENT_SOUNDWORLD *)m_Events.Create(NETEVENTTYPE_SOUNDWORLD, sizeof(NETEVENT_SOUNDWORLD), Mask);
	if(ev)
	{
		ev->m_X = (int)Pos.x;
		ev->m_Y = (int)Pos.y;
		ev->m_SoundId = Sound;
	}
}

void CGameContext::CreateSoundGlobal(int Sound, int Target)
{
	if(Sound < 0)
		return;

	CNetMsg_Sv_SoundGlobal Msg;
	Msg.m_Soundid = Sound;
	Server()->SendPackMsg(&Msg, MSGFLAG_VITAL, Target);
}


void CGameContext::SendChatTarget(int To, const char *pText)
{
	CNetMsg_Sv_Chat Msg;
	Msg.m_Team = 0;
	Msg.m_Cid = -1;
	Msg.m_pMessage = pText;
	Server()->SendPackMsg(&Msg, MSGFLAG_VITAL, To);
}

void CGameContext::SendChatResponseAll(const char *pLine, void *pUser)
{
	CGameContext *pSelf = (CGameContext *)pUser;

	static volatile int ReentryGuard = 0;

	if(ReentryGuard)
		return;
	ReentryGuard++;

	if(*pLine == '[')
	do
		pLine++;
	while(*(pLine - 2) != ':' && *pLine != 0);//remove the category (e.g. [Console]: No Such Command)

	pSelf->SendChat(-1, CHAT_ALL, pLine);

	ReentryGuard--;
}

void CGameContext::SendChatResponse(const char *pLine, void *pUser)
{
	ChatResponseInfo *pInfo = (ChatResponseInfo *)pUser;

	static volatile int ReentryGuard = 0;

	if(ReentryGuard)
		return;
	ReentryGuard++;

	if(*pLine == '[')
	do
		pLine++;
	while(*(pLine - 2) != ':' && *pLine != 0); // remove the category (e.g. [Console]: No Such Command)

	pInfo->m_GameContext->SendChatTarget(pInfo->m_To, pLine);

	ReentryGuard--;
}

void CGameContext::SendChat(int ChatterClientId, int Team, const char *pText)
{
	char aBuf[256];
	if(ChatterClientId >= 0 && ChatterClientId < MAX_CLIENTS)
		str_format(aBuf, sizeof(aBuf), "%d:%d:%s: %s", ChatterClientId, Team, Server()->ClientName(ChatterClientId), pText);
	else
		str_format(aBuf, sizeof(aBuf), "*** %s", pText);
	Console()->Print(IConsole::OUTPUT_LEVEL_ADDINFO, "chat", aBuf);

	if(Team == CHAT_ALL)
	{
		CNetMsg_Sv_Chat Msg;
		Msg.m_Team = 0;
		Msg.m_Cid = ChatterClientId;
		Msg.m_pMessage = pText;
		Server()->SendPackMsg(&Msg, MSGFLAG_VITAL, -1);
	}
	else
	{
		CTeamsCore * Teams = &((CGameControllerDDRace*)m_pController)->m_Teams.m_Core;
		CNetMsg_Sv_Chat Msg;
		Msg.m_Team = 1;
		Msg.m_Cid = ChatterClientId;
		Msg.m_pMessage = pText;

		// pack one for the recording only
		Server()->SendPackMsg(&Msg, MSGFLAG_VITAL|MSGFLAG_NOSEND, -1);
		//char aBuf[512];
		//str_format(aBuf, sizeof(aBuf), "Chat Team = %d", Team);
		//dbg_msg("Chat", aBuf);
		// send to the clients
		for(int i = 0; i < MAX_CLIENTS; i++)
		{
			if(m_apPlayers[i] != 0) {
				if(Team == CHAT_SPEC) {
					if(m_apPlayers[i]->GetTeam() == CHAT_SPEC) {
						Server()->SendPackMsg(&Msg, MSGFLAG_VITAL|MSGFLAG_NORECORD, i);
					}
				} else {
					if(Teams->Team(i) == Team) {
						Server()->SendPackMsg(&Msg, MSGFLAG_VITAL|MSGFLAG_NORECORD, i);
					}
				}
			}
		}
	}
}

void CGameContext::SendEmoticon(int ClientId, int Emoticon)
{
	CNetMsg_Sv_Emoticon Msg;
	Msg.m_Cid = ClientId;
	Msg.m_Emoticon = Emoticon;
	Server()->SendPackMsg(&Msg, MSGFLAG_VITAL, -1);
}

void CGameContext::SendWeaponPickup(int ClientId, int Weapon)
{
	CNetMsg_Sv_WeaponPickup Msg;
	Msg.m_Weapon = Weapon;
	Server()->SendPackMsg(&Msg, MSGFLAG_VITAL, ClientId);
}


void CGameContext::SendBroadcast(const char *pText, int ClientId)
{
	CNetMsg_Sv_Broadcast Msg;
	Msg.m_pMessage = pText;
	Server()->SendPackMsg(&Msg, MSGFLAG_VITAL, ClientId);
}

//
void CGameContext::StartVote(const char *pDesc, const char *pCommand)
{
	// check if a vote is already running
	if(m_VoteCloseTime)
		return;

	// reset votes
	m_VoteEnforce = VOTE_ENFORCE_UNKNOWN;
	for(int i = 0; i < MAX_CLIENTS; i++)
	{
		if(m_apPlayers[i])
		{
			m_apPlayers[i]->m_Vote = 0;
			m_apPlayers[i]->m_VotePos = 0;
		}
	}

	// start vote
	m_VoteCloseTime = time_get() + time_freq()*25;
	str_copy(m_aVoteDescription, pDesc, sizeof(m_aVoteDescription));
	str_copy(m_aVoteCommand, pCommand, sizeof(m_aVoteCommand));
	SendVoteSet(-1);
	m_VoteUpdate = true;
}


void CGameContext::EndVote()
{
	m_VoteCloseTime = 0;
	SendVoteSet(-1);
}

void CGameContext::SendVoteSet(int ClientId)
{
	CNetMsg_Sv_VoteSet Msg;
	if(m_VoteCloseTime)
	{
		Msg.m_Timeout = (m_VoteCloseTime-time_get())/time_freq();
		Msg.m_pDescription = m_aVoteDescription;
		Msg.m_pCommand = "";
	}
	else
	{
		Msg.m_Timeout = 0;
		Msg.m_pDescription = "";
		Msg.m_pCommand = "";
	}
	Server()->SendPackMsg(&Msg, MSGFLAG_VITAL, ClientId);
}

void CGameContext::SendVoteStatus(int ClientId, int Total, int Yes, int No)
{
	CNetMsg_Sv_VoteStatus Msg = {0};
	Msg.m_Total = Total;
	Msg.m_Yes = Yes;
	Msg.m_No = No;
	Msg.m_Pass = Total - (Yes+No);

	Server()->SendPackMsg(&Msg, MSGFLAG_VITAL, ClientId);

}

void CGameContext::AbortVoteKickOnDisconnect(int ClientId)
{
	if(m_VoteCloseTime && !str_comp_num(m_aVoteCommand, "kick ", 5) && str_toint(&m_aVoteCommand[5]) == ClientId)
		m_VoteCloseTime = -1;
}


void CGameContext::CheckPureTuning()
{
	// might not be created yet during start up
	if(!m_pController)
		return;

	if(	str_comp(m_pController->m_pGameType, "DM")==0 ||
		str_comp(m_pController->m_pGameType, "TDM")==0 ||
		str_comp(m_pController->m_pGameType, "CTF")==0)
	{
		CTuningParams P;
		if(mem_comp(&P, &m_Tuning, sizeof(P)) != 0)
		{
			Console()->Print(IConsole::OUTPUT_LEVEL_STANDARD, "server", "resetting tuning due to pure server");
			m_Tuning = P;
		}
	}
}

void CGameContext::SendTuningParams(int Cid)
{
	CheckPureTuning();

	CMsgPacker Msg(NETMSGTYPE_SV_TUNEPARAMS);
	int *pParams = (int *)&m_Tuning;
	for(unsigned i = 0; i < sizeof(m_Tuning)/sizeof(int); i++)
		Msg.AddInt(pParams[i]);
	Server()->SendMsg(&Msg, MSGFLAG_VITAL, Cid);
}

void CGameContext::OnTick()
{
	// check tuning
	CheckPureTuning();

	// copy tuning
	m_World.m_Core.m_Tuning = m_Tuning;
	m_World.Tick();

	//if(world.paused) // make sure that the game object always updates
	m_pController->Tick();

	for(int i = 0; i < MAX_CLIENTS; i++)
	{
		if(m_apPlayers[i])
			m_apPlayers[i]->Tick();
	}

	// update voting
	if(m_VoteCloseTime)
	{
		// abort the kick-vote on player-leave
		if(m_VoteCloseTime == -1)
		{
			SendChat(-1, CGameContext::CHAT_ALL, "Vote aborted");
			EndVote();
		}
		else
		{
			int Total = 0, Yes = 0, No = 0;
			if(m_VoteUpdate)
			{
				// count votes
				char aaBuf[MAX_CLIENTS][64] = {{0}};
				for(int i = 0; i < MAX_CLIENTS; i++)
					if(m_apPlayers[i])
						Server()->GetClientIP(i, aaBuf[i], 64);
				bool aVoteChecked[MAX_CLIENTS] = {0};
				for(int i = 0; i < MAX_CLIENTS; i++)
				{
					if(!m_apPlayers[i] || m_apPlayers[i]->GetTeam() == -1 || aVoteChecked[i])	// don't count in votes by spectators
						continue;
					if(m_VoteKick && 
						GetPlayerChar(m_VoteCreator) && GetPlayerChar(i) &&
						GetPlayerChar(m_VoteCreator)->Team() != GetPlayerChar(i)->Team()) continue;
					int ActVote = m_apPlayers[i]->m_Vote;
					int ActVotePos = m_apPlayers[i]->m_VotePos;

					// check for more players with the same ip (only use the vote of the one who voted first)
					for(int j = i+1; j < MAX_CLIENTS; ++j)
					{
						if(!m_apPlayers[j] || aVoteChecked[j] || str_comp(aaBuf[j], aaBuf[i]))
							continue;

						aVoteChecked[j] = true;
						if(m_apPlayers[j]->m_Vote && (!ActVote || ActVotePos > m_apPlayers[j]->m_VotePos))
						{
							ActVote = m_apPlayers[j]->m_Vote;
							ActVotePos = m_apPlayers[j]->m_VotePos;
						}
					}

					Total++;
					if(ActVote > 0)
						Yes++;
					else if(ActVote < 0)
						No++;
				}

				if(Yes >= (Total/(100/g_Config.m_SvVotePercentage))+1)
					m_VoteEnforce = VOTE_ENFORCE_YES;
				else if(No >= (Total+1)/((1.0/g_Config.m_SvVotePercentage)*100.0))
					m_VoteEnforce = VOTE_ENFORCE_NO;
			}

			if(m_VoteEnforce == VOTE_ENFORCE_YES)
			{
				//Console()->ExecuteLine(m_aVoteCommand, 4, -1);
				//EndVote();
				//SendChat(-1, CGameContext::CHAT_ALL, "Vote passed");
				if(m_VoteEnforce == VOTE_ENFORCE_YES)
				{
				Console()->ExecuteLine(m_aVoteCommand, 3, -1, CServer::SendRconLineAuthed, Server(), SendChatResponseAll, this);
					SendChat(-1, CGameContext::CHAT_ALL, "Vote passed (enforced by Admin)");
					dbg_msg("Vote","Due to vote enforcing, vote level has been set to 3");
					EndVote();
				}
				else
				{
				Console()->ExecuteLine(m_aVoteCommand, 4, -1, CServer::SendRconLineAuthed, Server(), SendChatResponseAll, this);
					dbg_msg("Vote","vote level is set to 4");
					EndVote();
					SendChat(-1, CGameContext::CHAT_ALL, "Vote passed");
				}
				if(m_apPlayers[m_VoteCreator])
					m_apPlayers[m_VoteCreator]->m_Last_VoteCall = 0;
			}
			else if(m_VoteEnforce == VOTE_ENFORCE_NO || time_get() > m_VoteCloseTime)
			{
				EndVote();
				SendChat(-1, CGameContext::CHAT_ALL, "Vote failed");
			}
			else if(m_VoteUpdate)
			{
				m_VoteUpdate = false;
				SendVoteStatus(-1, Total, Yes, No);
			}
		}
	}


#ifdef CONF_DEBUG
	if(g_Config.m_DbgDummies)
	{
		for(int i = 0; i < g_Config.m_DbgDummies ; i++)
		{
			CNetObj_PlayerInput Input = {0};
			Input.m_Direction = (i&1)?-1:1;
			m_apPlayers[MAX_CLIENTS-i-1]->OnPredictedInput(&Input);
		}
	}
#endif
}

// Server hooks
void CGameContext::OnClientDirectInput(int ClientID, void *pInput)
{
	if(!m_World.m_Paused)
		m_apPlayers[ClientID]->OnDirectInput((CNetObj_PlayerInput *)pInput);
}

void CGameContext::OnClientPredictedInput(int ClientID, void *pInput)
{
	if(!m_World.m_Paused)
		m_apPlayers[ClientID]->OnPredictedInput((CNetObj_PlayerInput *)pInput);
}

void CGameContext::OnClientEnter(int ClientId)
{
	//world.insert_entity(&players[client_id]);
	m_apPlayers[ClientId]->Respawn();
	
	// init the player

	Score()->PlayerData(ClientId)->Reset();
	Score()->LoadScore(ClientId);
	Score()->PlayerData(ClientId)->m_CurrentTime = Score()->PlayerData(ClientId)->m_BestTime;
	m_apPlayers[ClientId]->m_Score = (Score()->PlayerData(ClientId)->m_BestTime)?Score()->PlayerData(ClientId)->m_BestTime:-9999;

	char aBuf[512];
	str_format(aBuf, sizeof(aBuf), "'%s' entered and joined the %s", Server()->ClientName(ClientId), m_pController->GetTeamName(m_apPlayers[ClientId]->GetTeam()));
	SendChat(-1, CGameContext::CHAT_ALL, aBuf); 
	
	SendChatTarget(ClientId, "DDRace Mod. Version: " DDRACE_VERSION);
	SendChatTarget(ClientId, "Official site: DDRace.info");
	SendChatTarget(ClientId, "For more Info /CMDList");
	SendChatTarget(ClientId, "Or visit DDRace.info");
	SendChatTarget(ClientId, "To see this again say /info");
	Server()->SetRconLevel(ClientId, m_apPlayers[ClientId]->m_Authed);
	if(g_Config.m_SvWelcome[0]!=0) SendChatTarget(ClientId,g_Config.m_SvWelcome);
	str_format(aBuf, sizeof(aBuf), "team_join player='%d:%s' team=%d", ClientId, Server()->ClientName(ClientId), m_apPlayers[ClientId]->GetTeam());
	
	Console()->Print(IConsole::OUTPUT_LEVEL_DEBUG, "game", aBuf);

	m_VoteUpdate = true;
}

bool compare_players(CPlayer *pl1, CPlayer *pl2)
{
	if(pl1->m_Authed>pl2->m_Authed)
		return true;
	else
		return false;
}

void CGameContext::OnSetAuthed(int client_id, int Level)
{
	if(m_apPlayers[client_id])
	{
		m_apPlayers[client_id]->m_Authed = Level;
		char buf[11];
		str_format(buf, sizeof(buf), "ban %d %d", client_id, g_Config.m_SvVoteKickBantime);
		if( !strcmp(m_aVoteCommand,buf))
		{
			m_VoteEnforce = CGameContext::VOTE_ENFORCE_NO;
			dbg_msg("hooks","Aborting vote");
		}
	}
}

void CGameContext::OnClientConnected(int ClientId)
{
	// Check which team the player should be on
	const int StartTeam = g_Config.m_SvTournamentMode ? -1 : m_pController->GetAutoTeam(ClientId);

	m_apPlayers[ClientId] = new(ClientId) CPlayer(this, ClientId, StartTeam);
	//players[client_id].init(client_id);
	//players[client_id].client_id = client_id;

	//(void)m_pController->CheckTeamBalance();

#ifdef CONF_DEBUG
	if(g_Config.m_DbgDummies)
	{
		if(ClientId >= MAX_CLIENTS-g_Config.m_DbgDummies)
			return;
	}
#endif

	// send active vote
	if(m_VoteCloseTime)
		SendVoteSet(ClientId);

	// send motd
	CNetMsg_Sv_Motd Msg;
	Msg.m_pMessage = g_Config.m_SvMotd;
	Server()->SendPackMsg(&Msg, MSGFLAG_VITAL, ClientId);
}

void CGameContext::OnClientDrop(int ClientId)
{
	AbortVoteKickOnDisconnect(ClientId);
	m_apPlayers[ClientId]->OnDisconnect();
	delete m_apPlayers[ClientId];
	m_apPlayers[ClientId] = 0;

	//(void)m_pController->CheckTeamBalance();
	m_VoteUpdate = true;
}

void CGameContext::OnMessage(int MsgId, CUnpacker *pUnpacker, int ClientId)
{
	void *pRawMsg = m_NetObjHandler.SecureUnpackMsg(MsgId, pUnpacker);
	CPlayer *pPlayer = m_apPlayers[ClientId];

	if(!pRawMsg)
	{
		char aBuf[256];
		str_format(aBuf, sizeof(aBuf), "dropped weird message '%s' (%d), failed on '%s'", m_NetObjHandler.GetMsgName(MsgId), MsgId, m_NetObjHandler.FailedMsgOn());
		Console()->Print(IConsole::OUTPUT_LEVEL_ADDINFO, "server", aBuf);
		return;
	}

	if(MsgId == NETMSGTYPE_CL_SAY)
	{
		CNetMsg_Cl_Say *pMsg = (CNetMsg_Cl_Say *)pRawMsg;
		int Team = pMsg->m_Team;
		//if(Team)
		int GameTeam = ((CGameControllerDDRace*)m_pController)->m_Teams.m_Core.Team(pPlayer->GetCID());
		if(Team) {
			Team = (pPlayer->GetTeam() == -1) ? CHAT_SPEC : (GameTeam == 0 ? CHAT_ALL : GameTeam);
		} else {
			Team = CHAT_ALL;
		}

		if(/*g_Config.m_SvSpamprotection && */pPlayer->m_Last_Chat && pPlayer->m_Last_Chat + Server()->TickSpeed() + g_Config.m_SvChatDelay > Server()->Tick())
			return;
		if(str_length(pMsg->m_pMessage)>370)
		{
			SendChatTarget(ClientId, "Your Message is too long");
			return;
		}

		pPlayer->m_Last_Chat = Server()->Tick();

		// check for invalid chars
		unsigned char *pMessage = (unsigned char *)pMsg->m_pMessage;
		while (*pMessage)
		{
			if(*pMessage < 32)
				*pMessage = ' ';
			pMessage++;
		}
		if(pMsg->m_pMessage[0]=='/')
		{
			ChatResponseInfo Info;
			Info.m_GameContext = this;
			Info.m_To = ClientId;

			Console()->ExecuteLine(pMsg->m_pMessage + 1, ((CServer *) Server())->m_aClients[ClientId].m_Authed, ClientId, CServer::SendRconLineAuthed, Server(), SendChatResponse, &Info);
		}
		else if(!str_comp_nocase(pMsg->m_pMessage, "kill"))
			SendChatTarget(ClientId, "kill does nothing, say /kill if you want to die, also you can press f1 and type kill");
		else
		{
			if(m_apPlayers[ClientId]->m_Muted == 0)
				SendChat(ClientId, Team, pMsg->m_pMessage);
			else
			{
				char aBuf[64];
				str_format(aBuf,sizeof(aBuf), "You are muted, Please wait for %d second(s)", m_apPlayers[ClientId]->m_Muted / Server()->TickSpeed());
				SendChatTarget(ClientId, aBuf);
			}
		}


	}
	else if(MsgId == NETMSGTYPE_CL_CALLVOTE)
	{
		if(/*g_Config.m_SvSpamprotection && */pPlayer->m_Last_VoteTry && pPlayer->m_Last_VoteTry + Server()->TickSpeed() * g_Config.m_SvVoteDelay > Server()->Tick())
			return;

		int64 Now = Server()->Tick();
		pPlayer->m_Last_VoteTry = Now;
		if(pPlayer->GetTeam() == -1)
		{
			SendChatTarget(ClientId, "Spectators aren't allowed to start a vote.");
			return;
		}

		if(m_VoteCloseTime)
		{
			SendChatTarget(ClientId, "Wait for current vote to end before calling a new one.");
			return;
		}

		int Timeleft = pPlayer->m_Last_VoteCall + Server()->TickSpeed()*60 - Now;
		if(pPlayer->m_Last_VoteCall && Timeleft > 0)
		{
			char aChatmsg[512] = {0};
			str_format(aChatmsg, sizeof(aChatmsg), "You must wait %d seconds before making another vote", (Timeleft/Server()->TickSpeed())+1);
			SendChatTarget(ClientId, aChatmsg);
			return;
		}

		char aChatmsg[512] = {0};
		char aDesc[512] = {0};
		char aCmd[512] = {0};
		CNetMsg_Cl_CallVote *pMsg = (CNetMsg_Cl_CallVote *)pRawMsg;
		if(str_comp_nocase(pMsg->m_Type, "option") == 0)
		{
			CVoteOption *pOption = m_pVoteOptionFirst;
			static int64 last_mapvote = 0; //floff
			while(pOption)
			{
				if(str_comp_nocase(pMsg->m_Value, pOption->m_aCommand) == 0)
				{
					//str_format(aChatmsg, sizeof(aChatmsg), "'%s' called vote to change server option '%s'", Server()->ClientName(ClientId), pOption->m_aCommand);
					if(m_apPlayers[ClientId]->m_Authed <= 0 && strncmp(pOption->m_aCommand, "sv_map ", 7) == 0 && time_get() < last_mapvote + (time_freq() * g_Config.m_SvVoteMapTimeDelay))
						{
							char chatmsg[512] = {0};
							str_format(chatmsg, sizeof(chatmsg), "There's a %d second delay between map-votes,Please wait %d Second(s)", g_Config.m_SvVoteMapTimeDelay,((last_mapvote+(g_Config.m_SvVoteMapTimeDelay * time_freq()))/time_freq())-(time_get()/time_freq()));
							SendChatTarget(ClientId, chatmsg);

							return;
						}
					str_format(aChatmsg, sizeof(aChatmsg), "'%s' called vote to change server option '%s'", Server()->ClientName(ClientId), pOption->m_aCommand);
					str_format(aDesc, sizeof(aDesc), "%s", pOption->m_aCommand);
					str_format(aCmd, sizeof(aCmd), "%s", pOption->m_aCommand);
					last_mapvote = time_get();
					break;
				}

				pOption = pOption->m_pNext;
			}

			if(!pOption)
			{
				str_format(aChatmsg, sizeof(aChatmsg), "'%s' isn't an option on this server", pMsg->m_Value);
				SendChatTarget(ClientId, aChatmsg);
				return;
			}
			last_mapvote = time_get();
			m_VoteKick = false;
		}
		else if(str_comp_nocase(pMsg->m_Type, "kick") == 0)
		{
			if(m_apPlayers[ClientId]->m_Authed == 0 && time_get() < m_apPlayers[ClientId]->m_Last_KickVote + (time_freq() * 5))
			return;
			else if(m_apPlayers[ClientId]->m_Authed == 0 && time_get() < m_apPlayers[ClientId]->m_Last_KickVote + (time_freq() * g_Config.m_SvVoteKickTimeDelay))
			{
				char chatmsg[512] = {0};
				str_format(chatmsg, sizeof(chatmsg), "There's a %d second wait time between kick votes for each player please wait %d second(s)",
				g_Config.m_SvVoteKickTimeDelay,
				((m_apPlayers[ClientId]->m_Last_KickVote + (m_apPlayers[ClientId]->m_Last_KickVote*time_freq()))/time_freq())-(time_get()/time_freq())
				);
				SendChatTarget(ClientId, chatmsg);
				m_apPlayers[ClientId]->m_Last_KickVote = time_get();
				return;
			}
			else if(!g_Config.m_SvVoteKick)
			{
				SendChatTarget(ClientId, "Server does not allow voting to kick players");
				m_apPlayers[ClientId]->m_Last_KickVote = time_get();
				return;
			}

			int KickId = str_toint(pMsg->m_Value);
			if(KickId < 0 || KickId >= MAX_CLIENTS || !m_apPlayers[KickId])
			{
				SendChatTarget(ClientId, "Invalid client id to kick");
				m_apPlayers[ClientId]->m_Last_KickVote = time_get();
				return;
			}
			if(KickId == ClientId)
			{
				SendChatTarget(ClientId, "You cant kick yourself");
				return;
			}
			if(Server()->IsAuthed(KickId))
			{
				SendChatTarget(ClientId, "You can't kick admins");
				m_apPlayers[ClientId]->m_Last_KickVote = time_get();
				char aBufKick[128];
				str_format(aBufKick, sizeof(aBufKick), "'%s' called for vote to kick you", Server()->ClientName(ClientId));
				SendChatTarget(KickId, aBufKick);
				return;
			}
<<<<<<< HEAD
			if(GetPlayerChar(ClientId) && GetPlayerChar(KickId) && GetPlayerChar(ClientId)->Team() != GetPlayerChar(KickId)->Team())
			{
				SendChatTarget(ClientId, "You can kick only your team member");
				m_apPlayers[ClientId]->m_Last_KickVote = time_get();
				return;
			}
			str_format(aChatmsg, sizeof(aChatmsg), "'%s' called for vote to kick '%s'", Server()->ClientName(ClientId), Server()->ClientName(KickId));
			str_format(aDesc, sizeof(aDesc), "Kick '%s'", Server()->ClientName(KickId));
			if(!g_Config.m_SvVoteKickBantime)
				str_format(aCmd, sizeof(aCmd), "kick %d", KickId);
=======
			
			const char *pReason = "No reason given";
			for(const char *p = pMsg->m_Value; *p; ++p)
			{
				if(*p == ' ')
				{
					pReason = p+1;
					break;
				}
			}
			
			str_format(aChatmsg, sizeof(aChatmsg), "'%s' called for vote to kick '%s' (%s)", Server()->ClientName(ClientId), Server()->ClientName(KickId), pReason);
			str_format(aDesc, sizeof(aDesc), "Kick '%s'", Server()->ClientName(KickId));
			if (!g_Config.m_SvVoteKickBantime)
				str_format(aCmd, sizeof(aCmd), "kick %d \"Kicked by vote\"", KickId);
>>>>>>> 411db8b8
			else
			{
				char aBuf[64] = {0};
				Server()->GetClientIP(KickId, aBuf, sizeof(aBuf));
				str_format(aCmd, sizeof(aCmd), "ban %s %d \"Banned by vote\"", aBuf, g_Config.m_SvVoteKickBantime);
			}
			m_apPlayers[ClientId]->m_Last_KickVote = time_get();
			m_VoteKick = true;
		}

		if(aCmd[0])
		{
			SendChat(-1, CGameContext::CHAT_ALL, aChatmsg);
			StartVote(aDesc, aCmd);
			pPlayer->m_Vote = 1;
			pPlayer->m_VotePos = m_VotePos = 1;
			m_VoteCreator = ClientId;
			pPlayer->m_Last_VoteCall = Now;
		}
	}
	else if(MsgId == NETMSGTYPE_CL_VOTE)
	{
		if(!m_VoteCloseTime)
			return;

		if(pPlayer->m_Vote == 0)
		{
			CNetMsg_Cl_Vote *pMsg = (CNetMsg_Cl_Vote *)pRawMsg;
			if(!pMsg->m_Vote)
				return;

			pPlayer->m_Vote = pMsg->m_Vote;
			pPlayer->m_VotePos = ++m_VotePos;
			m_VoteUpdate = true;
		}
	}
	else if(MsgId == NETMSGTYPE_CL_SETTEAM && !m_World.m_Paused)
	{
		CNetMsg_Cl_SetTeam *pMsg = (CNetMsg_Cl_SetTeam *)pRawMsg;

		if(pPlayer->GetTeam() == pMsg->m_Team || (/*g_Config.m_SvSpamprotection &&*/ pPlayer->m_Last_SetTeam && pPlayer->m_Last_SetTeam+Server()->TickSpeed() * g_Config.m_SvTeamChangeDelay > Server()->Tick()))
			return;

		// Switch team on given client and kill/respawn him
		if(m_pController->CanJoinTeam(pMsg->m_Team, ClientId))
		{
			//if(m_pController->CanChangeTeam(pPlayer, pMsg->m_Team))
			//{
			//CCharacter* pChr=GetPlayerChar(ClientId);
			if(pPlayer->GetTeam()==-1 && !pPlayer->m_InfoSaved)
			{
				pPlayer->m_Last_SetTeam = Server()->Tick();
				if(pPlayer->GetTeam() == -1 || pMsg->m_Team == -1)
					m_VoteUpdate = true;
				pPlayer->SetTeam(pMsg->m_Team);
			}
			else
				SendChatTarget(ClientId,"Use /pause first then you can kill");
				//if(pChr && pMsg->m_Team!=-1 && pChr->m_Paused)
					//pChr->LoadPauseData();
				//TODO:Check if this system Works

				//(void)m_pController->CheckTeamBalance();
			//}
			//else
				//SendBroadcast("Teams must be balanced, please join other team", ClientId);
		}
		else
		{
			char aBuf[128];
			str_format(aBuf, sizeof(aBuf), "Only %d active players are allowed", g_Config.m_SvMaxClients-g_Config.m_SvSpectatorSlots);
			SendBroadcast(aBuf, ClientId);
		}
	}
	else if(MsgId == NETMSGTYPE_CL_CHANGEINFO || MsgId == NETMSGTYPE_CL_STARTINFO)
	{
		CNetMsg_Cl_ChangeInfo *pMsg = (CNetMsg_Cl_ChangeInfo *)pRawMsg;

		if(/*g_Config.m_SvSpamprotection &&*/ pPlayer->m_Last_ChangeInfo && pPlayer->m_Last_ChangeInfo + Server()->TickSpeed() * g_Config.m_SvInfoChangeDelay > Server()->Tick())
			return;

		pPlayer->m_Last_ChangeInfo = time_get();
		if(!pPlayer->m_ColorSet|| g_Config.m_SvAllowColorChange)
		{
			pPlayer->m_TeeInfos.m_UseCustomColor = pMsg->m_UseCustomColor;
			pPlayer->m_TeeInfos.m_ColorBody = pMsg->m_ColorBody;
			pPlayer->m_TeeInfos.m_ColorFeet = pMsg->m_ColorFeet;
		}

		// copy old name
		char aOldName[MAX_NAME_LENGTH];
		str_copy(aOldName, Server()->ClientName(ClientId), MAX_NAME_LENGTH);

		Server()->SetClientName(ClientId, pMsg->m_pName);
		if(MsgId == NETMSGTYPE_CL_CHANGEINFO && str_comp(aOldName, Server()->ClientName(ClientId)) != 0)
		{
			char aChatText[256];
			str_format(aChatText, sizeof(aChatText), "'%s' changed name to '%s'", aOldName, Server()->ClientName(ClientId));
			SendChat(-1, CGameContext::CHAT_ALL, aChatText);
		}

		// set skin
		str_copy(pPlayer->m_TeeInfos.m_SkinName, pMsg->m_pSkin, sizeof(pPlayer->m_TeeInfos.m_SkinName));

		//m_pController->OnPlayerInfoChange(pPlayer);

		if(MsgId == NETMSGTYPE_CL_STARTINFO)
		{
			// send vote options
			CNetMsg_Sv_VoteClearOptions ClearMsg;
			Server()->SendPackMsg(&ClearMsg, MSGFLAG_VITAL, ClientId);
			CVoteOption *pCurrent = m_pVoteOptionFirst;
			while(pCurrent)
			{
				CNetMsg_Sv_VoteOption OptionMsg;
				OptionMsg.m_pCommand = pCurrent->m_aCommand;
				Server()->SendPackMsg(&OptionMsg, MSGFLAG_VITAL, ClientId);
				pCurrent = pCurrent->m_pNext;
			}

			// send tuning parameters to client
			SendTuningParams(ClientId);

			//
			CNetMsg_Sv_ReadyToEnter m;
			Server()->SendPackMsg(&m, MSGFLAG_VITAL|MSGFLAG_FLUSH, ClientId);
		}
	}
	else if(MsgId == NETMSGTYPE_CL_EMOTICON && !m_World.m_Paused)
	{
		CNetMsg_Cl_Emoticon *pMsg = (CNetMsg_Cl_Emoticon *)pRawMsg;

		if(/*g_Config.m_SvSpamprotection &&*/ pPlayer->m_Last_Emote && pPlayer->m_Last_Emote+Server()->TickSpeed()*g_Config.m_SvEmoticonDelay > Server()->Tick())
			return;

		pPlayer->m_Last_Emote = Server()->Tick();

		SendEmoticon(ClientId, pMsg->m_Emoticon);
		CCharacter* pChr = pPlayer->GetCharacter();
		if(pChr && g_Config.m_SvEmotionalTees && pChr->m_EyeEmote)
		{
			switch(pMsg->m_Emoticon)
			{
				case EMOTICON_2:
				case EMOTICON_8:
					pChr->m_EmoteType = EMOTE_SURPRISE;
					break;
				case EMOTICON_1:
				case EMOTICON_4:
				case EMOTICON_7:
				case EMOTICON_13:
					pChr->m_EmoteType = EMOTE_BLINK;
					break;
				case EMOTICON_3:
				case EMOTICON_6:
					pChr->m_EmoteType = EMOTE_HAPPY;
					break;
				case EMOTICON_9:
				case EMOTICON_15:
					pChr->m_EmoteType = EMOTE_PAIN;
					break;
				case EMOTICON_10:
				case EMOTICON_11:
				case EMOTICON_12:
					pChr->m_EmoteType = EMOTE_ANGRY;
					break;
				default:
					break;
			}
			pChr->m_EmoteStop = Server()->Tick() + 2 * Server()->TickSpeed();
		}
	}
	
	else if(MsgId == NETMSGTYPE_CL_KILL && !m_World.m_Paused)
	{
		if(pPlayer->m_Last_Kill && pPlayer->m_Last_Kill+Server()->TickSpeed() * g_Config.m_SvKillDelay > Server()->Tick())
			return;

		pPlayer->m_Last_Kill = Server()->Tick();
		pPlayer->KillCharacter(WEAPON_SELF);
		pPlayer->m_RespawnTick = Server()->Tick()+Server()->TickSpeed() * g_Config.m_SvSuicidePenalty;
	}
}

void CGameContext::ConTuneParam(IConsole::IResult *pResult, void *pUserData, int ClientId)
{
	CGameContext *pSelf = (CGameContext *)pUserData;
	const char *pParamName = pResult->GetString(0);
	float NewValue = pResult->GetFloat(1);

	if(pSelf->Tuning()->Set(pParamName, NewValue))
	{
		char aBuf[256];
		str_format(aBuf, sizeof(aBuf), "%s changed to %.2f", pParamName, NewValue);
		pSelf->Console()->Print(IConsole::OUTPUT_LEVEL_STANDARD, "tuning", aBuf);
		pSelf->SendTuningParams(-1);
	}
	else
		pSelf->Console()->Print(IConsole::OUTPUT_LEVEL_STANDARD, "tuning", "No such tuning parameter");
}

void CGameContext::ConTuneReset(IConsole::IResult *pResult, void *pUserData, int ClientId)
{
	CGameContext *pSelf = (CGameContext *)pUserData;
	CTuningParams P;
	*pSelf->Tuning() = P;
	pSelf->SendTuningParams(-1);
	pSelf->Console()->Print(IConsole::OUTPUT_LEVEL_STANDARD, "tuning", "Tuning reset");
}

void CGameContext::ConTuneDump(IConsole::IResult *pResult, void *pUserData, int ClientId)
{
	CGameContext *pSelf = (CGameContext *)pUserData;
	char aBuf[256];
	for(int i = 0; i < pSelf->Tuning()->Num(); i++)
	{
		float v;
		pSelf->Tuning()->Get(i, &v);
		str_format(aBuf, sizeof(aBuf), "%s %.2f", pSelf->Tuning()->m_apNames[i], v);
		pSelf->Console()->PrintResponse(IConsole::OUTPUT_LEVEL_STANDARD, "tuning", aBuf);
	}
}

void CGameContext::ConChangeMap(IConsole::IResult *pResult, void *pUserData, int ClientId)
{
	CGameContext *pSelf = (CGameContext *)pUserData;
	pSelf->m_pController->ChangeMap(pResult->GetString(0));
}

void CGameContext::ConRestart(IConsole::IResult *pResult, void *pUserData, int ClientId)
{
	CGameContext *pSelf = (CGameContext *)pUserData;
	if(pResult->NumArguments())
		pSelf->m_pController->DoWarmup(pResult->GetInteger(0));
	else
		pSelf->m_pController->StartRound();
}

void CGameContext::ConBroadcast(IConsole::IResult *pResult, void *pUserData, int ClientId)
{
	CGameContext *pSelf = (CGameContext *)pUserData;
	pSelf->SendBroadcast(pResult->GetString(0), -1);
}

void CGameContext::ConSay(IConsole::IResult *pResult, void *pUserData, int ClientId)
{
	CGameContext *pSelf = (CGameContext *)pUserData;
	pSelf->SendChat(-1, CGameContext::CHAT_ALL, pResult->GetString(0));
}

void CGameContext::ConSetTeam(IConsole::IResult *pResult, void *pUserData, int ClientId)
{
	CGameContext *pSelf = (CGameContext *)pUserData;
	int Victim = clamp(pResult->GetInteger(0), 0, (int)MAX_CLIENTS-1);
	int Team = clamp(pResult->GetInteger(1), -1, 1);
	
	char aBuf[256];
	str_format(aBuf, sizeof(aBuf), "moved client %d to team %d", Victim, Team);
	pSelf->Console()->Print(IConsole::OUTPUT_LEVEL_STANDARD, "server", aBuf);
	if(!pSelf->m_apPlayers[Victim] || !compare_players(pSelf->m_apPlayers[ClientId], pSelf->m_apPlayers[Victim]))
	if(!pSelf->m_apPlayers[Victim])
		return;

	pSelf->m_apPlayers[ClientId]->SetTeam(Team);
	//(void)pSelf->m_pController->CheckTeamBalance();
}

void CGameContext::ConAddVote(IConsole::IResult *pResult, void *pUserData, int ClientID)
{
	CGameContext *pSelf = (CGameContext *)pUserData;
	int Len = str_length(pResult->GetString(0));

	CGameContext::CVoteOption *pOption = (CGameContext::CVoteOption *)pSelf->m_pVoteOptionHeap->Allocate(sizeof(CGameContext::CVoteOption) + Len);
	pOption->m_pNext = 0;
	pOption->m_pPrev = pSelf->m_pVoteOptionLast;
	if(pOption->m_pPrev)
		pOption->m_pPrev->m_pNext = pOption;
	pSelf->m_pVoteOptionLast = pOption;
	if(!pSelf->m_pVoteOptionFirst)
		pSelf->m_pVoteOptionFirst = pOption;

	mem_copy(pOption->m_aCommand, pResult->GetString(0), Len+1);
	char aBuf[256];
	str_format(aBuf, sizeof(aBuf), "added option '%s'", pOption->m_aCommand);
	pSelf->Console()->Print(IConsole::OUTPUT_LEVEL_STANDARD, "server", aBuf);

	CNetMsg_Sv_VoteOption OptionMsg;
	OptionMsg.m_pCommand = pOption->m_aCommand;
	pSelf->Server()->SendPackMsg(&OptionMsg, MSGFLAG_VITAL, -1);
}

void CGameContext::ConVote(IConsole::IResult *pResult, void *pUserData, int ClientID)
{
	CGameContext *pSelf = (CGameContext *)pUserData;
	char aBuf[64];
	if(str_comp_nocase(pResult->GetString(0), "yes") == 0)
		pSelf->m_VoteEnforce = CGameContext::VOTE_ENFORCE_YES;
	else if(str_comp_nocase(pResult->GetString(0), "no") == 0)
		pSelf->m_VoteEnforce = CGameContext::VOTE_ENFORCE_NO;
	str_format(aBuf, sizeof(aBuf), "vote forced to %s by %s", pResult->GetString(0),pSelf->Server()->ClientName(ClientID));
	pSelf->SendChat(-1, CGameContext::CHAT_ALL, aBuf);
	str_format(aBuf, sizeof(aBuf), "forcing vote %s", pResult->GetString(0));
	pSelf->Console()->Print(IConsole::OUTPUT_LEVEL_STANDARD, "server", aBuf);
}

void CGameContext::ConchainSpecialMotdupdate(IConsole::IResult *pResult, void *pUserData, IConsole::FCommandCallback pfnCallback, void *pCallbackUserData)
{
	pfnCallback(pResult, pCallbackUserData, -1);
	if(pResult->NumArguments())
	{
		CNetMsg_Sv_Motd Msg;
		Msg.m_pMessage = g_Config.m_SvMotd;
		CGameContext *pSelf = (CGameContext *)pUserData;
		for(int i = 0; i < MAX_CLIENTS; ++i)
			if(pSelf->m_apPlayers[i])
				pSelf->Server()->SendPackMsg(&Msg, MSGFLAG_VITAL, i);
	}
}


bool CGameContext::CheatsAvailable(IConsole *pConsole, int ClientId)
{
	if(!g_Config.m_SvCheats)
	{
		pConsole->PrintResponse(IConsole::OUTPUT_LEVEL_STANDARD, "cheats", "Cheats are not available on this server.");
	}
	return g_Config.m_SvCheats;
}

void CGameContext::ConGoLeft(IConsole::IResult *pResult, void *pUserData, int ClientId)
{
	CGameContext *pSelf = (CGameContext *)pUserData;

	if(!pSelf->CheatsAvailable(pSelf->Console(), ClientId))
		return;
	int Victim=-1;
	if(pResult->NumArguments())
		Victim = clamp(pResult->GetInteger(0), 0, (int)MAX_CLIENTS-1);
	if(Victim ==-1 || Victim == ClientId)
	{
		CCharacter* chr = pSelf->GetPlayerChar(ClientId);
		if(chr)
		{
			chr->m_Core.m_Pos.x -= 32;
			if(!g_Config.m_SvCheatTime)
				chr->m_RaceState = RACE_CHEAT;
		}
	}
	else if(pSelf->m_apPlayers[Victim] && compare_players(pSelf->m_apPlayers[ClientId],pSelf->m_apPlayers[Victim]))
	{
		CCharacter* chr = pSelf->GetPlayerChar(Victim);
		if(chr)
		{
			chr->m_Core.m_Pos.x -= 32;
			if(!g_Config.m_SvCheatTime)
				chr->m_RaceState = RACE_CHEAT;
		}
	}
	else
	{
		CServer* pServ = (CServer*)pSelf->Server();
		pSelf->Console()->PrintResponse(IConsole::OUTPUT_LEVEL_STANDARD, "info", (pSelf->m_apPlayers[ClientId]->m_Authed>1)?"You can't move a player with the same or higher rank":"You can't move others as a helper");
	}
}

void CGameContext::ConGoRight(IConsole::IResult *pResult, void *pUserData, int ClientId)
{
	CGameContext *pSelf = (CGameContext *)pUserData;

	if(!pSelf->CheatsAvailable(pSelf->Console(), ClientId))
		return;
	int Victim=-1;
	if(pResult->NumArguments())
		Victim = clamp(pResult->GetInteger(0), 0, (int)MAX_CLIENTS-1);
	if(Victim ==-1 || Victim == ClientId)
	{
		CCharacter* chr = pSelf->GetPlayerChar(ClientId);
		if(chr)
		{
			chr->m_Core.m_Pos.x += 32;
			if(!g_Config.m_SvCheatTime)
				chr->m_RaceState = RACE_CHEAT;
		}
	}
	else if(pSelf->m_apPlayers[Victim] && compare_players(pSelf->m_apPlayers[ClientId],pSelf->m_apPlayers[Victim]))
	{
		CCharacter* chr = pSelf->GetPlayerChar(Victim);
		if(chr)
		{
			chr->m_Core.m_Pos.x += 32;
			if(!g_Config.m_SvCheatTime)
				chr->m_RaceState = RACE_CHEAT;
		}
	}
	else
	{
		CServer* pServ = (CServer*)pSelf->Server();
		pSelf->Console()->PrintResponse(IConsole::OUTPUT_LEVEL_STANDARD, "info", (pSelf->m_apPlayers[ClientId]->m_Authed>1)?"You can't move a player with the same or higher rank":"You can't move others as a helper");
	}
}

void CGameContext::ConGoDown(IConsole::IResult *pResult, void *pUserData, int ClientId)
{
	CGameContext *pSelf = (CGameContext *)pUserData;

	if(!pSelf->CheatsAvailable(pSelf->Console(), ClientId))
		return;
	int Victim=-1;
	if(pResult->NumArguments())
		Victim = clamp(pResult->GetInteger(0), 0, (int)MAX_CLIENTS-1);
	if(Victim ==-1 || Victim == ClientId)
	{
		CCharacter* chr = pSelf->GetPlayerChar(ClientId);
		if(chr)
		{
			chr->m_Core.m_Pos.y += 32;
			if(!g_Config.m_SvCheatTime)
				chr->m_RaceState = RACE_CHEAT;
		}
	}
	else if(pSelf->m_apPlayers[Victim] && compare_players(pSelf->m_apPlayers[ClientId],pSelf->m_apPlayers[Victim]))
	{
		CCharacter* chr = pSelf->GetPlayerChar(Victim);
		if(chr)
		{
			chr->m_Core.m_Pos.y += 32;
			if(!g_Config.m_SvCheatTime)
				chr->m_RaceState = RACE_CHEAT;
		}
	}
	else
	{
		CServer* pServ = (CServer*)pSelf->Server();
		pSelf->Console()->PrintResponse(IConsole::OUTPUT_LEVEL_STANDARD, "info", (pSelf->m_apPlayers[ClientId]->m_Authed>1)?"You can't move a player with the same or higher rank":"You can't move others as a helper");
	}
}

void CGameContext::ConGoUp(IConsole::IResult *pResult, void *pUserData, int ClientId)
{
	CGameContext *pSelf = (CGameContext *)pUserData;

	if(!pSelf->CheatsAvailable(pSelf->Console(), ClientId))
		return;
	int Victim=-1;
	if(pResult->NumArguments())
		Victim = clamp(pResult->GetInteger(0), 0, (int)MAX_CLIENTS-1);
	if(Victim ==-1 || Victim == ClientId)
	{
		CCharacter* chr = pSelf->GetPlayerChar(ClientId);
		if(chr)
		{
			chr->m_Core.m_Pos.y -= 32;
			if(!g_Config.m_SvCheatTime)
				chr->m_RaceState = RACE_CHEAT;
		}
	}
	else if(pSelf->m_apPlayers[Victim] && compare_players(pSelf->m_apPlayers[ClientId],pSelf->m_apPlayers[Victim]))
	{
		CCharacter* chr = pSelf->GetPlayerChar(Victim);
		if(chr)
		{
			chr->m_Core.m_Pos.y -= 32;
			if(!g_Config.m_SvCheatTime)
				chr->m_RaceState = RACE_CHEAT;
		}
	}
	else
	{
		CServer* pServ = (CServer*)pSelf->Server();
		pSelf->Console()->PrintResponse(IConsole::OUTPUT_LEVEL_STANDARD, "info", (pSelf->m_apPlayers[ClientId]->m_Authed>1)?"You can't move a player with the same or higher rank":"You can't move others as a helper");
	}
}

void CGameContext::ConMute(IConsole::IResult *pResult, void *pUserData, int ClientId)
{
	CGameContext *pSelf = (CGameContext *)pUserData;
	int Victim = clamp(pResult->GetInteger(0), 0, (int)MAX_CLIENTS-1);
	int Seconds = pResult->GetInteger(1);
	char buf[512];
	if(Seconds < 10)
		Seconds = 10;
	if(pSelf->m_apPlayers[Victim] && (compare_players(pSelf->m_apPlayers[ClientId],pSelf->m_apPlayers[Victim])))
	{
		if(pSelf->m_apPlayers[Victim]->m_Muted < Seconds * pSelf->Server()->TickSpeed())
		{
			pSelf->m_apPlayers[Victim]->m_Muted = Seconds * pSelf->Server()->TickSpeed();
		}
		else
			Seconds = pSelf->m_apPlayers[Victim]->m_Muted / pSelf->Server()->TickSpeed();
		str_format(buf, sizeof(buf), "%s muted by %s for %d seconds", pSelf->Server()->ClientName(Victim), pSelf->Server()->ClientName(ClientId), Seconds);
		pSelf->SendChat(-1, CGameContext::CHAT_ALL, buf);
	}
}

void CGameContext::ConSetlvl3(IConsole::IResult *pResult, void *pUserData, int ClientId)
{
	CGameContext *pSelf = (CGameContext *)pUserData;
	int Victim = clamp(pResult->GetInteger(0), 0, (int)MAX_CLIENTS-1);
	CServer* pServ = (CServer*)pSelf->Server();
	if(pSelf->m_apPlayers[Victim] && (compare_players(pSelf->m_apPlayers[ClientId],pSelf->m_apPlayers[Victim]) || ClientId == Victim))
	{
		pSelf->m_apPlayers[Victim]->m_Authed = 3;
		pServ->SetRconLevel(Victim, 3);
	}
}

void CGameContext::ConSetlvl2(IConsole::IResult *pResult, void *pUserData, int ClientId)
{
	CGameContext *pSelf = (CGameContext *)pUserData;
	int Victim = clamp(pResult->GetInteger(0), 0, (int)MAX_CLIENTS-1);
	CServer* pServ = (CServer*)pSelf->Server();
	if(pSelf->m_apPlayers[Victim] && (compare_players(pSelf->m_apPlayers[ClientId],pSelf->m_apPlayers[Victim]) || ClientId == Victim))
	{
		pSelf->m_apPlayers[Victim]->m_Authed = 2;
		pServ->SetRconLevel(Victim, 2);
	}
}

void CGameContext::ConSetlvl1(IConsole::IResult *pResult, void *pUserData, int ClientId)
{
	CGameContext *pSelf = (CGameContext *)pUserData;
	int Victim = clamp(pResult->GetInteger(0), 0, (int)MAX_CLIENTS-1);
	CServer* pServ = (CServer*)pSelf->Server();
	if(pSelf->m_apPlayers[Victim] && (compare_players(pSelf->m_apPlayers[ClientId],pSelf->m_apPlayers[Victim]) || ClientId == Victim))
	{
		pSelf->m_apPlayers[Victim]->m_Authed = 1;
		pServ->SetRconLevel(Victim, 1);
	}
}

void CGameContext::ConLogOut(IConsole::IResult *pResult, void *pUserData, int ClientId)
{
	CGameContext *pSelf = (CGameContext *)pUserData;
	int Victim = ClientId;
	if(pResult->NumArguments() && pSelf->m_apPlayers[Victim]->m_Authed > 1)
		Victim = clamp(pResult->GetInteger(0), 0, (int)MAX_CLIENTS-1);
	CServer* pServ = (CServer*)pSelf->Server();
	if(pSelf->m_apPlayers[Victim] && (compare_players(pSelf->m_apPlayers[ClientId],pSelf->m_apPlayers[Victim]) || ClientId == Victim))
	{
		pSelf->m_apPlayers[Victim]->m_Authed = -1;
		pServ->SetRconLevel(Victim, -1);
	}
}

void CGameContext::ConKillPlayer(IConsole::IResult *pResult, void *pUserData, int ClientId)
{
	CGameContext *pSelf = (CGameContext *)pUserData;
	int Victim = clamp(pResult->GetInteger(0), 0, (int)MAX_CLIENTS-1);
	if(!pSelf->m_apPlayers[Victim])
		return;

	if(pSelf->m_apPlayers[Victim] && compare_players(pSelf->m_apPlayers[ClientId],pSelf->m_apPlayers[Victim]))
	{
		pSelf->m_apPlayers[Victim]->KillCharacter(WEAPON_GAME);
		char buf[512];
		str_format(buf, sizeof(buf), "%s killed by %s", pSelf->Server()->ClientName(Victim), pSelf->Server()->ClientName(ClientId));
		pSelf->SendChat(-1, CGameContext::CHAT_ALL, buf);
	}
}

void CGameContext::ConNinjaMe(IConsole::IResult *pResult, void *pUserData, int ClientId)
{
	CGameContext *pSelf = (CGameContext *)pUserData;
	if(!pSelf->CheatsAvailable(pSelf->Console(), ClientId)) return;

	CCharacter* chr = pSelf->GetPlayerChar(ClientId);
	if(chr)
	{
		chr->GiveNinja();
		if(!g_Config.m_SvCheatTime)
			chr->m_RaceState = RACE_CHEAT;
	}
}

void CGameContext::ConNinja(IConsole::IResult *pResult, void *pUserData, int ClientId)
{
	CGameContext *pSelf = (CGameContext *)pUserData;
	if(!pSelf->CheatsAvailable(pSelf->Console(), ClientId)) return;
	int Victim = clamp(pResult->GetInteger(0), 0, (int)MAX_CLIENTS-1);
	CCharacter* chr = pSelf->GetPlayerChar(Victim);
	if(chr)
	{
		if(pSelf->m_apPlayers[Victim] && compare_players(pSelf->m_apPlayers[ClientId],pSelf->m_apPlayers[Victim]))
		{
			chr->GiveNinja();
			if(!g_Config.m_SvCheatTime)
				chr->m_RaceState = RACE_CHEAT;
		}
	}
}


void CGameContext::ConHammer(IConsole::IResult *pResult, void *pUserData, int ClientId)
{
	CGameContext *pSelf = (CGameContext *)pUserData;
	if(!pSelf->CheatsAvailable(pSelf->Console(), ClientId)) return;
	char buf[128];

	int Victim = clamp(pResult->GetInteger(0), 0, (int)MAX_CLIENTS-1);
	int type = pResult->GetInteger(1);
	CCharacter* chr = pSelf->GetPlayerChar(Victim);
	if(!chr)
		return;
	CServer* pServ = (CServer*)pSelf->Server();
	if(type>3 || type<0)
	{
		pSelf->Console()->PrintResponse(IConsole::OUTPUT_LEVEL_STANDARD, "info", "Select hammer between 0 and 3");
	}
	else
	{
		if(pSelf->m_apPlayers[Victim] && compare_players(pSelf->m_apPlayers[ClientId],pSelf->m_apPlayers[Victim]))
		{
			chr->m_HammerType = type;
			if(!g_Config.m_SvCheatTime)
				chr->m_RaceState = RACE_CHEAT;
			str_format(buf, sizeof(buf), "Hammer of '%s' ClientId=%d setted to %d", pServ->ClientName(ClientId), Victim, type);
			pSelf->Console()->PrintResponse(IConsole::OUTPUT_LEVEL_STANDARD, "info", buf);
		}
	}
}

void CGameContext::ConHammerMe(IConsole::IResult *pResult, void *pUserData, int ClientId)
{
	CGameContext *pSelf = (CGameContext *)pUserData;
	if(!pSelf->CheatsAvailable(pSelf->Console(), ClientId)) return;
	char buf[128];
	int type = pResult->GetInteger(0);
	CCharacter* chr = pSelf->GetPlayerChar(ClientId);
	if(!chr)
		return;
	CServer* pServ = (CServer*)pSelf->Server();
	if(type>3 || type<0)
	{
		pSelf->Console()->PrintResponse(IConsole::OUTPUT_LEVEL_STANDARD, "info", "Select hammer between 0 and 3");
	}
	else
	{
		chr->m_HammerType = type;
		if(!g_Config.m_SvCheatTime)
			chr->m_RaceState = RACE_CHEAT;
		str_format(buf, sizeof(buf), "Hammer setted to %d",type);
		pSelf->Console()->PrintResponse(IConsole::OUTPUT_LEVEL_STANDARD, "info", buf);
	}
}


void CGameContext::ConSuper(IConsole::IResult *pResult, void *pUserData, int ClientId)
{
	CGameContext *pSelf = (CGameContext *)pUserData;
	if(!pSelf->CheatsAvailable(pSelf->Console(), ClientId)) return;
	int Victim = clamp(pResult->GetInteger(0), 0, (int)MAX_CLIENTS-1);
	if(pSelf->m_apPlayers[Victim] && compare_players(pSelf->m_apPlayers[ClientId],pSelf->m_apPlayers[Victim]))
	{
		CCharacter* chr = pSelf->GetPlayerChar(Victim);
		if(chr && !chr->m_Super)
		{
			chr->m_Super = true;
			chr->UnFreeze();
			chr->m_TeamBeforeSuper = chr->Team();
			dbg_msg("Teamb4super","%d",chr->m_TeamBeforeSuper = chr->Team());
			chr->Teams()->SetCharacterTeam(Victim, TEAM_SUPER);
			if(!g_Config.m_SvCheatTime)
				chr->m_RaceState = RACE_CHEAT;
		}
	}
}

void CGameContext::ConUnSuper(IConsole::IResult *pResult, void *pUserData, int ClientId)
{
	CGameContext *pSelf = (CGameContext *)pUserData;
	if(!pSelf->CheatsAvailable(pSelf->Console(), ClientId)) return;
	int Victim = clamp(pResult->GetInteger(0), 0, (int)MAX_CLIENTS-1);
	if(pSelf->m_apPlayers[Victim] && compare_players(pSelf->m_apPlayers[ClientId],pSelf->m_apPlayers[Victim]))
	{
		CCharacter* chr = pSelf->GetPlayerChar(Victim);
		if(chr && chr->m_Super)
		{
			chr->m_Super = false;
			chr->Teams()->SetForceCharacterTeam(Victim, chr->m_TeamBeforeSuper);
		}
	}
}

void CGameContext::ConSuperMe(IConsole::IResult *pResult, void *pUserData, int ClientId)
{
	CGameContext *pSelf = (CGameContext *)pUserData;
	if(!pSelf->CheatsAvailable(pSelf->Console(), ClientId)) return;
	if(pSelf->m_apPlayers[ClientId])
	{
		CCharacter* chr = pSelf->GetPlayerChar(ClientId);
		if(chr && !chr->m_Super)
		{
			chr->m_Super = true;
			chr->UnFreeze();
			chr->m_TeamBeforeSuper = chr->Team();
			dbg_msg("Teamb4super","%d",chr->m_TeamBeforeSuper = chr->Team());
			chr->Teams()->SetCharacterTeam(ClientId, TEAM_SUPER);
			if(!g_Config.m_SvCheatTime)
				chr->m_RaceState = RACE_CHEAT;
		}
	}
}

void CGameContext::ConUnSuperMe(IConsole::IResult *pResult, void *pUserData, int ClientId)
{
	CGameContext *pSelf = (CGameContext *)pUserData;
	if(!pSelf->CheatsAvailable(pSelf->Console(), ClientId)) return;
	if(pSelf->m_apPlayers[ClientId])
	{
		CCharacter* chr = pSelf->GetPlayerChar(ClientId);
		if(chr && chr->m_Super)
		{
			chr->m_Super = false;
			chr->Teams()->SetForceCharacterTeam(ClientId, chr->m_TeamBeforeSuper);
		}
	}
}

void CGameContext::ConShotgun(IConsole::IResult *pResult, void *pUserData, int ClientId)
{
	CGameContext *pSelf = (CGameContext *)pUserData;
	if(!pSelf->CheatsAvailable(pSelf->Console(), ClientId)) return;
	int Victim = clamp(pResult->GetInteger(0), 0, (int)MAX_CLIENTS-1);
	if(pSelf->m_apPlayers[Victim] && compare_players(pSelf->m_apPlayers[ClientId],pSelf->m_apPlayers[Victim]))
	{
		CCharacter* chr = pSelf->GetPlayerChar(Victim);
		if(chr)
		{
			chr->GiveWeapon(WEAPON_SHOTGUN,-1);
			if(!g_Config.m_SvCheatTime)
				chr->m_RaceState = RACE_CHEAT;
		}
	}
}

void CGameContext::ConShotgunMe(IConsole::IResult *pResult, void *pUserData, int ClientId)
{
	CGameContext *pSelf = (CGameContext *)pUserData;
	if(!pSelf->CheatsAvailable(pSelf->Console(), ClientId)) return;
	CCharacter* chr = pSelf->GetPlayerChar(ClientId);
	if(chr)
	{
		chr->GiveWeapon(WEAPON_SHOTGUN,-1);
		if(!g_Config.m_SvCheatTime)
			chr->m_RaceState = RACE_CHEAT;
	}
}

void CGameContext::ConGrenade(IConsole::IResult *pResult, void *pUserData, int ClientId)
{
	CGameContext *pSelf = (CGameContext *)pUserData;
	if(!pSelf->CheatsAvailable(pSelf->Console(), ClientId)) return;
	int Victim = clamp(pResult->GetInteger(0), 0, (int)MAX_CLIENTS-1);
	if(pSelf->m_apPlayers[Victim] && compare_players(pSelf->m_apPlayers[ClientId],pSelf->m_apPlayers[Victim]))
	{
		CCharacter* chr = pSelf->GetPlayerChar(Victim);
		if(chr)
		{
			chr->GiveWeapon(WEAPON_GRENADE,-1);
			if(!g_Config.m_SvCheatTime)
				chr->m_RaceState = RACE_CHEAT;
		}
	}
}

void CGameContext::ConGrenadeMe(IConsole::IResult *pResult, void *pUserData, int ClientId)
{
	CGameContext *pSelf = (CGameContext *)pUserData;
	if(!pSelf->CheatsAvailable(pSelf->Console(), ClientId)) return;
	CCharacter* chr = pSelf->GetPlayerChar(ClientId);
	if(chr)
	{
		chr->GiveWeapon(WEAPON_GRENADE,-1);
		if(!g_Config.m_SvCheatTime)
			chr->m_RaceState = RACE_CHEAT;
	}
}

void CGameContext::ConLaser(IConsole::IResult *pResult, void *pUserData, int ClientId)
{
	CGameContext *pSelf = (CGameContext *)pUserData;
	if(!pSelf->CheatsAvailable(pSelf->Console(), ClientId)) return;
	int Victim = clamp(pResult->GetInteger(0), 0, (int)MAX_CLIENTS-1);
	if(pSelf->m_apPlayers[Victim] && compare_players(pSelf->m_apPlayers[ClientId],pSelf->m_apPlayers[Victim]))
	{
		CCharacter* chr = pSelf->GetPlayerChar(Victim);
		if(chr)
		{
			chr->GiveWeapon(WEAPON_RIFLE,-1);
			if(!g_Config.m_SvCheatTime)
				chr->m_RaceState = RACE_CHEAT;
		}
	}
}

void CGameContext::ConLaserMe(IConsole::IResult *pResult, void *pUserData, int ClientId)
{
	CGameContext *pSelf = (CGameContext *)pUserData;
	if(!pSelf->CheatsAvailable(pSelf->Console(), ClientId)) return;
	CCharacter* chr = pSelf->GetPlayerChar(ClientId);
	if(chr)
	{
		chr->GiveWeapon(WEAPON_RIFLE,-1);
		if(!g_Config.m_SvCheatTime)
			chr->m_RaceState = RACE_CHEAT;
	}
}

void CGameContext::ConWeapons(IConsole::IResult *pResult, void *pUserData, int ClientId)
{
	CGameContext *pSelf = (CGameContext *)pUserData;
	if(!pSelf->CheatsAvailable(pSelf->Console(), ClientId)) return;
	int Victim = clamp(pResult->GetInteger(0), 0, (int)MAX_CLIENTS-1);
	if(pSelf->m_apPlayers[Victim] && compare_players(pSelf->m_apPlayers[ClientId],pSelf->m_apPlayers[Victim]))
	{
		CCharacter* chr = pSelf->GetPlayerChar(Victim);
		if(chr)
		{
			chr->GiveAllWeapons();
			if(!g_Config.m_SvCheatTime)
				chr->m_RaceState = RACE_CHEAT;
		}
	}
}

void CGameContext::ConWeaponsMe(IConsole::IResult *pResult, void *pUserData, int ClientId)
{
	CGameContext *pSelf = (CGameContext *)pUserData;
	if(!pSelf->CheatsAvailable(pSelf->Console(), ClientId)) return;
	CCharacter* chr = pSelf->GetPlayerChar(ClientId);
	if(chr)
	{
		chr->GiveAllWeapons();
		if(!g_Config.m_SvCheatTime)
			chr->m_RaceState = RACE_CHEAT;
	}
}

void CGameContext::ConTeleport(IConsole::IResult *pResult, void *pUserData, int ClientId)
{
	CGameContext *pSelf = (CGameContext *)pUserData;
	if(!pSelf->CheatsAvailable(pSelf->Console(), ClientId)) return;
	int Victim = clamp(pResult->GetInteger(0), 0, (int)MAX_CLIENTS-1);
	int cid2 = clamp(pResult->GetInteger(1), 0, (int)MAX_CLIENTS-1);
	if(pSelf->m_apPlayers[Victim] && pSelf->m_apPlayers[cid2])
	{
		if(ClientId==Victim
			|| (compare_players(pSelf->m_apPlayers[ClientId],pSelf->m_apPlayers[Victim]) && compare_players(pSelf->m_apPlayers[ClientId],pSelf->m_apPlayers[cid2]))
			|| (compare_players(pSelf->m_apPlayers[ClientId],pSelf->m_apPlayers[Victim]) && cid2==ClientId))
		{
			CCharacter* chr = pSelf->GetPlayerChar(Victim);
			if(chr)
			{
				chr->m_Core.m_Pos = pSelf->m_apPlayers[cid2]->m_ViewPos;
				if(!g_Config.m_SvCheatTime)
					chr->m_RaceState = RACE_CHEAT;
			}
		}
	}
}

void CGameContext::ConTimerStop(IConsole::IResult *pResult, void *pUserData, int ClientId)
{
	CGameContext *pSelf = (CGameContext *)pUserData;
	char buf[128];
	CServer* pServ = (CServer*)pSelf->Server();
	if(!g_Config.m_SvTimer)
	{

		int Victim = clamp(pResult->GetInteger(0), 0, (int)MAX_CLIENTS-1);
		CCharacter* chr = pSelf->GetPlayerChar(Victim);
		if(!chr)
			return;
		if(pSelf->m_apPlayers[Victim] && compare_players(pSelf->m_apPlayers[ClientId],pSelf->m_apPlayers[Victim]))
		{
			chr->m_RaceState=RACE_CHEAT;
			str_format(buf, sizeof(buf), "'%s' ClientId=%d Hasn't time now (Timer Stopped)", pServ->ClientName(ClientId), Victim);
			pSelf->Console()->PrintResponse(IConsole::OUTPUT_LEVEL_STANDARD, "info", buf);
		}
	}
	else
	{

		pSelf->Console()->PrintResponse(IConsole::OUTPUT_LEVEL_STANDARD, "info", "Timer commands are disabled");
	}
}

void CGameContext::ConTimerStart(IConsole::IResult *pResult, void *pUserData, int ClientId)
{
	CGameContext *pSelf = (CGameContext *)pUserData;
	char buf[128];
	CServer* pServ = (CServer*)pSelf->Server();
	if(!g_Config.m_SvTimer)
	{
		int Victim = clamp(pResult->GetInteger(0), 0, (int)MAX_CLIENTS-1);
		CCharacter* chr = pSelf->GetPlayerChar(Victim);
		if(!chr)
			return;
		if(pSelf->m_apPlayers[Victim] && compare_players(pSelf->m_apPlayers[ClientId],pSelf->m_apPlayers[Victim]))
		{
			chr->m_RaceState = RACE_STARTED;
			str_format(buf, sizeof(buf), "'%s' ClientId=%d Has time now (Timer Started)", pServ->ClientName(ClientId), Victim);
			pSelf->Console()->PrintResponse(IConsole::OUTPUT_LEVEL_STANDARD, "info", buf);
		}
	}
	else
	{

		pSelf->Console()->PrintResponse(IConsole::OUTPUT_LEVEL_STANDARD, "info", "Timer commands are disabled");
	}
}

void CGameContext::ConTimerZero(IConsole::IResult *pResult, void *pUserData, int ClientId)
{

	CGameContext *pSelf = (CGameContext *)pUserData;
	if(!pSelf->CheatsAvailable(pSelf->Console(), ClientId)) return;
	char buf[128];
	CServer* pServ = (CServer*)pSelf->Server();
	if(!g_Config.m_SvTimer)
	{
		int Victim = clamp(pResult->GetInteger(0), 0, (int)MAX_CLIENTS-1);

		CCharacter* chr = pSelf->GetPlayerChar(Victim);
		if(!chr)
			return;
		if(pSelf->m_apPlayers[Victim] && compare_players(pSelf->m_apPlayers[ClientId],pSelf->m_apPlayers[Victim]))
		{
			chr->m_StartTime = pSelf->Server()->Tick();
			chr->m_RefreshTime = pSelf->Server()->Tick();
			chr->m_RaceState=RACE_CHEAT;
			str_format(buf, sizeof(buf), "'%s' ClientId=%d time has been reset & stopped.", pServ->ClientName(ClientId), Victim);
			pSelf->Console()->PrintResponse(IConsole::OUTPUT_LEVEL_STANDARD, "info", buf);
		}
	}
	else
	{

		pSelf->Console()->PrintResponse(IConsole::OUTPUT_LEVEL_STANDARD, "info", "Timer commands are disabled");
	}
}

void CGameContext::ConTimerReStart(IConsole::IResult *pResult, void *pUserData, int ClientId)
{
	CGameContext *pSelf = (CGameContext *)pUserData;
	if(!pSelf->CheatsAvailable(pSelf->Console(), ClientId)) return;
	char buf[128];
	CServer* pServ = (CServer*)pSelf->Server();
	if(!g_Config.m_SvTimer)
	{
		int Victim = clamp(pResult->GetInteger(0), 0, (int)MAX_CLIENTS-1);

		CCharacter* chr = pSelf->GetPlayerChar(Victim);
		if(!chr)
			return;
		if(pSelf->m_apPlayers[Victim] && compare_players(pSelf->m_apPlayers[ClientId],pSelf->m_apPlayers[Victim]))
		{
			chr->m_StartTime = pSelf->Server()->Tick();
			chr->m_RefreshTime = pSelf->Server()->Tick();
			chr->m_RaceState=RACE_STARTED;
			str_format(buf, sizeof(buf), "'%s' ClientId=%d time has been reset & stopped.", pServ->ClientName(ClientId), Victim);
			pSelf->Console()->PrintResponse(IConsole::OUTPUT_LEVEL_STANDARD, "info", buf);
		}
	}
	else
	{

		pSelf->Console()->PrintResponse(IConsole::OUTPUT_LEVEL_STANDARD, "info", "Timer commands are disabled");
	}
}

void CGameContext::ConFreeze(IConsole::IResult *pResult, void *pUserData, int ClientId)
{
	CGameContext *pSelf = (CGameContext *)pUserData;
	//if(!pSelf->CheatsAvailable(pSelf->Console(), ClientId)) return;
	char buf[128];
	int time=-1;
	int Victim = clamp(pResult->GetInteger(0), 0, (int)MAX_CLIENTS-1);
	if(pResult->NumArguments()>1)
		time = clamp(pResult->GetInteger(1), -1, 29999);
	CCharacter* chr = pSelf->GetPlayerChar(Victim);
	if(!chr)
		return;
	if(pSelf->m_apPlayers[Victim] && compare_players(pSelf->m_apPlayers[ClientId],pSelf->m_apPlayers[Victim]))
	{
		chr->Freeze(((time!=0&&time!=-1)?(pSelf->Server()->TickSpeed()*time):(-1)));
		chr->m_pPlayer->m_RconFreeze = true;
		CServer* pServ = (CServer*)pSelf->Server();
		str_format(buf, sizeof(buf), "'%s' ClientId=%d has been Frozen.", pServ->ClientName(ClientId), Victim);
		pSelf->Console()->PrintResponse(IConsole::OUTPUT_LEVEL_STANDARD, "info", buf);
	}

}

void CGameContext::ConUnFreeze(IConsole::IResult *pResult, void *pUserData, int ClientId)
{
	CGameContext *pSelf = (CGameContext *)pUserData;
	//if(!pSelf->CheatsAvailable(pSelf->Console(), ClientId)) return;
	char buf[128];
	int Victim = clamp(pResult->GetInteger(0), 0, (int)MAX_CLIENTS-1);
	CCharacter* chr = pSelf->GetPlayerChar(Victim);
	if(!chr)
		return;
	chr->m_FreezeTime=2;
	chr->m_pPlayer->m_RconFreeze = false;
	CServer* pServ = (CServer*)pSelf->Server();
	str_format(buf, sizeof(buf), "'%s' ClientId=%d has been UnFreezed.", pServ->ClientName(ClientId), Victim);
	pSelf->Console()->PrintResponse(IConsole::OUTPUT_LEVEL_STANDARD, "info", buf);

}

void CGameContext::ConInvisMe(IConsole::IResult *pResult, void *pUserData, int ClientId)
{
	CGameContext *pSelf = (CGameContext *)pUserData;
	//if(!pSelf->CheatsAvailable(pSelf->Console(), ClientId)) return;
	if(!pSelf->m_apPlayers[ClientId])
		return;
	pSelf->m_apPlayers[ClientId]->m_Invisible = true;
}

void CGameContext::ConVisMe(IConsole::IResult *pResult, void *pUserData, int ClientId)
{
	CGameContext *pSelf = (CGameContext *)pUserData;
	//if(!pSelf->CheatsAvailable(pSelf->Console(), ClientId)) return;
	if(!pSelf->m_apPlayers[ClientId])
		return;
	pSelf->m_apPlayers[ClientId]->m_Invisible = false;
}

void CGameContext::ConInvis(IConsole::IResult *pResult, void *pUserData, int ClientId)
{
	CGameContext *pSelf = (CGameContext *)pUserData;
	if(!pSelf->m_apPlayers[ClientId])
		return;
	char buf[128];
	int Victim = clamp(pResult->GetInteger(0), 0, (int)MAX_CLIENTS-1);
	if(pSelf->m_apPlayers[Victim] && compare_players(pSelf->m_apPlayers[ClientId],pSelf->m_apPlayers[Victim]))
	{
		pSelf->m_apPlayers[Victim]->m_Invisible = true;
		CServer* pServ = (CServer*)pSelf->Server();
		str_format(buf, sizeof(buf), "'%s' ClientId=%d is now invisible.", pServ->ClientName(ClientId), Victim);
		pSelf->Console()->PrintResponse(IConsole::OUTPUT_LEVEL_STANDARD, "info", buf);
	}
}

void CGameContext::ConVis(IConsole::IResult *pResult, void *pUserData, int ClientId)
{
	CGameContext *pSelf = (CGameContext *)pUserData;
	if(!pSelf->m_apPlayers[ClientId])
		return;
	char buf[128];
	int Victim = clamp(pResult->GetInteger(0), 0, (int)MAX_CLIENTS-1);
	if(pSelf->m_apPlayers[Victim] && compare_players(pSelf->m_apPlayers[ClientId],pSelf->m_apPlayers[Victim]))
	{
		pSelf->m_apPlayers[Victim]->m_Invisible = false;
		CServer* pServ = (CServer*)pSelf->Server();
		str_format(buf, sizeof(buf), "'%s' ClientId=%d is visible.", pServ->ClientName(ClientId), Victim);
		pSelf->Console()->PrintResponse(IConsole::OUTPUT_LEVEL_STANDARD, "info", buf);
	}
}

void CGameContext::ConCredits(IConsole::IResult *pResult, void *pUserData, int ClientId)
{
	CGameContext *pSelf = (CGameContext *)pUserData;

	pSelf->Console()->PrintResponse(IConsole::OUTPUT_LEVEL_STANDARD, "info", "This mod was originally created by 3DA");
	pSelf->Console()->PrintResponse(IConsole::OUTPUT_LEVEL_STANDARD, "info", "Now it is maintained by GreYFoX@GTi and [BlackTee]den among others:");
	pSelf->Console()->PrintResponse(IConsole::OUTPUT_LEVEL_STANDARD, "info", "Code: LemonFace, noother & Fluxid");
	pSelf->Console()->PrintResponse(IConsole::OUTPUT_LEVEL_STANDARD, "info", "Documentation: Zeta-Hoernchen");
	pSelf->Console()->PrintResponse(IConsole::OUTPUT_LEVEL_STANDARD, "info", "Please check the changelog on DDRace.info.");
	pSelf->Console()->PrintResponse(IConsole::OUTPUT_LEVEL_STANDARD, "info", "Also the commit log on github.com/GreYFoXGTi/DDRace.");
}

void CGameContext::ConInfo(IConsole::IResult *pResult, void *pUserData, int ClientId)
{
	CGameContext *pSelf = (CGameContext *)pUserData;

	pSelf->Console()->PrintResponse(IConsole::OUTPUT_LEVEL_STANDARD, "info", "DDRace Mod. Version: " DDRACE_VERSION);
	pSelf->Console()->PrintResponse(IConsole::OUTPUT_LEVEL_STANDARD, "info", "Official site: DDRace.info");
	pSelf->Console()->PrintResponse(IConsole::OUTPUT_LEVEL_STANDARD, "info", "For more Info /CMDList");
	pSelf->Console()->PrintResponse(IConsole::OUTPUT_LEVEL_STANDARD, "info", "Or visit DDRace.info");
}

void CGameContext::ConCmdList(IConsole::IResult *pResult, void *pUserData, int ClientId)
{
	CGameContext *pSelf = (CGameContext *)pUserData;

	pSelf->Console()->PrintResponse(IConsole::OUTPUT_LEVEL_STANDARD, "info", "List of commands not available in this version.");
}

void CGameContext::ConHelp(IConsole::IResult *pResult, void *pUserData, int ClientId)
{
	CGameContext *pSelf = (CGameContext *)pUserData;

	if(pResult->NumArguments() == 0)
	{
		pSelf->Console()->PrintResponse(IConsole::OUTPUT_LEVEL_STANDARD, "info", "/cmdlist will show a list of all chat commands");
		pSelf->Console()->PrintResponse(IConsole::OUTPUT_LEVEL_STANDARD, "info", "/help + any command will show you the help for this command");
		pSelf->Console()->PrintResponse(IConsole::OUTPUT_LEVEL_STANDARD, "info", "Example /help flags will display the help about ");
	}
	else
	{
	const char *pArg = pResult->GetString(0);
	IConsole::CCommandInfo *pCmdInfo = pSelf->Console()->GetCommandInfo(pArg, CFGFLAG_SERVER);
	if(pCmdInfo && pCmdInfo->m_pHelp)
		pSelf->Console()->PrintResponse(IConsole::OUTPUT_LEVEL_STANDARD, "info", pCmdInfo->m_pHelp);
	/*if(!str_comp_nocase(pArg, "credits"))
		pSelf->Console()->PrintResponse(IConsole::OUTPUT_LEVEL_STANDARD, "info", "Displays the credits of DDRace.");
		else if(!str_comp_nocase(pArg, "info"))
			pSelf->Console()->PrintResponse(IConsole::OUTPUT_LEVEL_STANDARD, "info", "Displays information about the mod.");
		else if(!str_comp_nocase(pArg, "cmdlist"))
			pSelf->Console()->PrintResponse(IConsole::OUTPUT_LEVEL_STANDARD, "info", "Displays all chat commands.");
		else if(!str_comp_nocase(pArg, "help"))
			pSelf->Console()->PrintResponse(IConsole::OUTPUT_LEVEL_STANDARD, "info", "This is what you are just using.");
		else if(!str_comp_nocase(pArg, "flags"))
			pSelf->Console()->PrintResponse(IConsole::OUTPUT_LEVEL_STANDARD, "info", "Displays information about server options");
		else if(!str_comp_nocase(pArg, "rules"))
			pSelf->Console()->PrintResponse(IConsole::OUTPUT_LEVEL_STANDARD, "info", "Displays the server rules.");
		else if(!str_comp_nocase(pArg, "kill"))
			pSelf->Console()->PrintResponse(IConsole::OUTPUT_LEVEL_STANDARD, "info", "Kills your tee so you can quickly restart the race.");
		else if(!str_comp_nocase(pArg, "pause"))
			pSelf->Console()->PrintResponse(IConsole::OUTPUT_LEVEL_STANDARD, "info", "Pauses your tee. You will join the spectators while your tee is paused. Use the command again to continue.");
		else if(!str_comp_nocase(pArg, "top5"))
			pSelf->Console()->PrintResponse(IConsole::OUTPUT_LEVEL_STANDARD, "info", "Displays the top five ranks of this race on this server. /top5 i will show 5 ranks beginningt with rank i.");
		else if(!str_comp_nocase(pArg, "rank"))
			pSelf->Console()->PrintResponse(IConsole::OUTPUT_LEVEL_STANDARD, "info", "Shows your rank on the server. /rank <name> will show you the rank of the player with the specified name.");
		else if(!str_comp_nocase(pArg, "eyeemote"))
			pSelf->Console()->PrintResponse(IConsole::OUTPUT_LEVEL_STANDARD, "info", "Toggles whether to use the default eye emote settings for emoticons.");
		else if(!str_comp_nocase(pArg, "broadcast"))
			pSelf->Console()->PrintResponse(IConsole::OUTPUT_LEVEL_STANDARD, "info", "Enables/disables the broadcast");
		else if(!str_comp_nocase(pArg, "emote"))
			pSelf->Console()->PrintResponse(IConsole::OUTPUT_LEVEL_STANDARD, "info", "Shows information about the emote commands. Emote commands change the eyes of your tee.");*/
		else
			pSelf->Console()->PrintResponse(IConsole::OUTPUT_LEVEL_STANDARD, "info", "Command is either unknown or you havent given the blank command without any parameters.");
	}
}

void CGameContext::ConFlags(IConsole::IResult *pResult, void *pUserData, int ClientId)
{
	CGameContext *pSelf = (CGameContext *)pUserData;

	char buf[64];
	float temp1;
	float temp2;
	pSelf->m_Tuning.Get("player_collision",&temp1);
	pSelf->m_Tuning.Get("player_hooking",&temp2);
	str_format(buf, sizeof(buf), "Flags: cheats[%s]%s%s collision[%s] hooking[%s]",
		g_Config.m_SvCheats?"yes":"no",
		(g_Config.m_SvCheats)?" w/Time":"",
		(g_Config.m_SvCheats)?(g_Config.m_SvCheatTime)?"[yes]":"[no]":"",
		temp1?"yes":"no",
		temp2?"yes":"no");
	pSelf->Console()->PrintResponse(IConsole::OUTPUT_LEVEL_STANDARD, "info", buf);

	str_format(buf, sizeof(buf), "endless hook[%s] weapons effect others[%s]",g_Config.m_SvEndlessDrag?"yes":"no",g_Config.m_SvHit?"yes":"no");
	pSelf->Console()->PrintResponse(IConsole::OUTPUT_LEVEL_STANDARD, "info", buf);
	if(g_Config.m_SvPauseable)
	{
		str_format(buf, sizeof(buf), "Server Allows /pause with%s",g_Config.m_SvPauseTime?" time pause.":"out time pause.");
		pSelf->Console()->PrintResponse(IConsole::OUTPUT_LEVEL_STANDARD, "info", buf);
	}
}

void CGameContext::ConRules(IConsole::IResult *pResult, void *pUserData, int ClientId)
{
	CGameContext *pSelf = (CGameContext *)pUserData;

	bool printed=false;
	if(g_Config.m_SvDDRaceRules)
	{
		pSelf->Console()->PrintResponse(IConsole::OUTPUT_LEVEL_STANDARD, "info", "No blocking.");
		pSelf->Console()->PrintResponse(IConsole::OUTPUT_LEVEL_STANDARD, "info", "No insulting / spamming.");
		pSelf->Console()->PrintResponse(IConsole::OUTPUT_LEVEL_STANDARD, "info", "No fun voting / vote spamming.");
		pSelf->Console()->PrintResponse(IConsole::OUTPUT_LEVEL_STANDARD, "info", "Breaking any of these rules will result in a penalty, decided by server admins.");
		printed=true;
	}
	if(g_Config.m_SvRulesLine1[0])
	{
		pSelf->Console()->PrintResponse(IConsole::OUTPUT_LEVEL_STANDARD, "info", g_Config.m_SvRulesLine1);
		printed=true;
	}
	if(g_Config.m_SvRulesLine2[0])
	{
		pSelf->Console()->PrintResponse(IConsole::OUTPUT_LEVEL_STANDARD, "info", g_Config.m_SvRulesLine2);
		printed=true;
	}
	if(g_Config.m_SvRulesLine3[0])
	{
		pSelf->Console()->PrintResponse(IConsole::OUTPUT_LEVEL_STANDARD, "info", g_Config.m_SvRulesLine3);
		printed=true;
	}
	if(g_Config.m_SvRulesLine4[0])
	{
		pSelf->Console()->PrintResponse(IConsole::OUTPUT_LEVEL_STANDARD, "info", g_Config.m_SvRulesLine4);
		printed=true;
	}
	if(g_Config.m_SvRulesLine5[0])
	{
		pSelf->Console()->PrintResponse(IConsole::OUTPUT_LEVEL_STANDARD, "info", g_Config.m_SvRulesLine5);
		printed=true;
	}
	if(g_Config.m_SvRulesLine6[0])
	{
		pSelf->Console()->PrintResponse(IConsole::OUTPUT_LEVEL_STANDARD, "info", g_Config.m_SvRulesLine6);
		printed=true;
	}
	if(g_Config.m_SvRulesLine7[0])
	{
		pSelf->Console()->PrintResponse(IConsole::OUTPUT_LEVEL_STANDARD, "info", g_Config.m_SvRulesLine7);
		printed=true;
	}
	if(g_Config.m_SvRulesLine8[0])
	{
		pSelf->Console()->PrintResponse(IConsole::OUTPUT_LEVEL_STANDARD, "info", g_Config.m_SvRulesLine8);
		printed=true;
	}
	if(g_Config.m_SvRulesLine9[0])
	{
		pSelf->Console()->PrintResponse(IConsole::OUTPUT_LEVEL_STANDARD, "info", g_Config.m_SvRulesLine9);
		printed=true;
	}
	if(g_Config.m_SvRulesLine10[0])
	{
		pSelf->Console()->PrintResponse(IConsole::OUTPUT_LEVEL_STANDARD, "info", g_Config.m_SvRulesLine10);
		printed=true;
	}
	if(!printed)
		pSelf->Console()->PrintResponse(IConsole::OUTPUT_LEVEL_STANDARD, "info", "No Rules Defined, Kill em all!!");
}

void CGameContext::ConKill(IConsole::IResult *pResult, void *pUserData, int ClientId)
{
	CGameContext *pSelf = (CGameContext *)pUserData;
	CPlayer *pPlayer = pSelf->m_apPlayers[ClientId];

	if(pPlayer->m_Last_Kill && pPlayer->m_Last_Kill + pSelf->Server()->TickSpeed() * g_Config.m_SvKillDelay > pSelf->Server()->Tick())
		return;

	pPlayer->m_Last_Kill = pSelf->Server()->Tick();
	pPlayer->KillCharacter(WEAPON_SELF);
	pPlayer->m_RespawnTick = pSelf->Server()->Tick() + pSelf->Server()->TickSpeed() * g_Config.m_SvSuicidePenalty;
}

void CGameContext::ConTogglePause(IConsole::IResult *pResult, void *pUserData, int ClientId)
{
	CGameContext *pSelf = (CGameContext *)pUserData;

	CPlayer *pPlayer = pSelf->m_apPlayers[ClientId];

	if(g_Config.m_SvPauseable)
	{
		CCharacter* chr = pPlayer->GetCharacter();
		if(!pPlayer->GetTeam() && chr && (!chr->m_aWeapons[WEAPON_NINJA].m_Got || chr->m_FreezeTime) && chr->IsGrounded() && chr->m_Pos==chr->m_PrevPos && !pPlayer->m_InfoSaved)
		{
			pPlayer->SaveCharacter();
			pPlayer->SetTeam(-1);
			pPlayer->m_InfoSaved = true;
		}
		else if(pPlayer->GetTeam()==-1 && pPlayer->m_InfoSaved)
		{
			pPlayer->m_InfoSaved = false;
			pPlayer->m_PauseInfo.m_Respawn = true;
			pPlayer->SetTeam(0);
			//pPlayer->LoadCharacter();//TODO:Check if this system Works
		}
		else if(chr)
			pSelf->Console()->PrintResponse(IConsole::OUTPUT_LEVEL_STANDARD, "info", (chr->m_aWeapons[WEAPON_NINJA].m_Got)?"You can't use /pause while you are a ninja":(!chr->IsGrounded())?"You can't use /pause while you are a in air":"You can't use /pause while you are moving");
		else
			pSelf->Console()->PrintResponse(IConsole::OUTPUT_LEVEL_STANDARD, "info", "No pause data saved.");
	}
	else
		pSelf->Console()->PrintResponse(IConsole::OUTPUT_LEVEL_STANDARD, "info", "Pause isn't allowed on this server.");
}

void CGameContext::ConTop5(IConsole::IResult *pResult, void *pUserData, int ClientId)
{
	CGameContext *pSelf = (CGameContext *)pUserData;

	CPlayer *pPlayer = pSelf->m_apPlayers[ClientId];

	if(g_Config.m_SvHideScore)
	{
		pSelf->Console()->PrintResponse(IConsole::OUTPUT_LEVEL_STANDARD, "info", "Showing the top 5 is not allowed on this server.");
		return;
	}

	if(pResult->NumArguments() > 0)
		pSelf->Score()->ShowTop5(pPlayer->GetCID(), pResult->GetInteger(0));
	else
		pSelf->Score()->ShowTop5(pPlayer->GetCID());
}

void CGameContext::ConRank(IConsole::IResult *pResult, void *pUserData, int ClientId)
{
	CGameContext *pSelf = (CGameContext *)pUserData;

	CPlayer *pPlayer = pSelf->m_apPlayers[ClientId];

	if(pResult->NumArguments() > 0)
		if(!g_Config.m_SvHideScore)
		pSelf->Score()->ShowRank(pPlayer->GetCID(), pResult->GetString(0), true);
	else
		pSelf->Console()->PrintResponse(IConsole::OUTPUT_LEVEL_STANDARD, "info", "Showing the rank of other players is not allowed on this server.");
	else
		pSelf->Score()->ShowRank(pPlayer->GetCID(), pSelf->Server()->ClientName(ClientId));
}

void CGameContext::ConBroadTime(IConsole::IResult *pResult, void *pUserData, int ClientId)
{
	CGameContext *pSelf = (CGameContext *)pUserData;

	CCharacter* pChr = pSelf->m_apPlayers[ClientId]->GetCharacter();
	if(pChr)
		pChr->m_BroadTime = !pChr->m_BroadTime;
}

void CGameContext::ConJoinTeam(IConsole::IResult *pResult, void *pUserData, int ClientId)
{
	CGameContext *pSelf = (CGameContext *)pUserData;

CPlayer *pPlayer = pSelf->m_apPlayers[ClientId];

	if(pResult->NumArguments() > 0)
	{
		if(pPlayer->GetCharacter() == 0)
		{
			pSelf->Console()->PrintResponse(IConsole::OUTPUT_LEVEL_STANDARD, "info", "You can't change teams while you are dead/a spectator.");
		}
		else
		{
			if(((CGameControllerDDRace*)pSelf->m_pController)->m_Teams.SetCharacterTeam(pPlayer->GetCID(), pResult->GetInteger(0)))
			{
				char aBuf[512];
				str_format(aBuf, sizeof(aBuf), "%s joined team %d", pSelf->Server()->ClientName(pPlayer->GetCID()), pResult->GetInteger(0));
				pSelf->SendChat(-1, CGameContext::CHAT_ALL, aBuf);
			}
			else
			{
				pSelf->Console()->PrintResponse(IConsole::OUTPUT_LEVEL_STANDARD, "info", "You cannot join this team");
			}
		}
	}
	else
	{
		char aBuf[512];
		if(pPlayer->GetCharacter() == 0)
		{
			pSelf->Console()->PrintResponse(IConsole::OUTPUT_LEVEL_STANDARD, "info", "You can't check your team while you are dead/a spectator.");
		}
		else
		{
			str_format(aBuf, sizeof(aBuf), "You are in team %d", pPlayer->GetCharacter()->Team());
			pSelf->Console()->PrintResponse(IConsole::OUTPUT_LEVEL_STANDARD, "info", aBuf);
		}
	}
}


void CGameContext::ConToggleFly(IConsole::IResult *pResult, void *pUserData, int ClientId)
{
	CGameContext *pSelf = (CGameContext *)pUserData;

	CCharacter* pChr = pSelf->m_apPlayers[ClientId]->GetCharacter();
	if(pChr && pChr->m_Super)
	{
		pChr->m_Fly = !pChr->m_Fly;
		pSelf->Console()->PrintResponse(IConsole::OUTPUT_LEVEL_STANDARD, "info", (pChr->m_Fly) ? "Fly enabled" : "Fly disabled");
	}
}

// TODO: add the following commands


/*			else if(!str_comp_num(pMsg->m_pMessage, "/me", 3))
			{
				char aMsg[256]="";
				if(sscanf(pMsg->m_pMessage, "/me %256c", aMsg) == 1)
				{
					char Temp[256+24]="";
					strcat(Temp,Server()->ClientName(ClientId));
					strcat(Temp," ");
					strcat(Temp,aMsg);
					SendChat(-1, CGameContext::CHAT_ALL, Temp);
					mem_zero(Temp,sizeof(Temp));
					mem_zero(aMsg,sizeof(aMsg));
				}
			}
			else if(!str_comp_nocase(pMsg->m_pMessage, "/eyeemote") && g_Config.m_SvEmotionalTees)

				{
					CCharacter* pChr = pPlayer->GetCharacter();
					if(pChr)
					{
						pChr->m_EyeEmote=!pChr->m_EyeEmote;
						SendChatTarget(ClientId, (pChr->m_EyeEmote)?"You can now use the preset eye emotes.":"You don't have any eye emotes, remember to bind some.(until you die)");
					}
				}
			else if(!str_comp_nocase(pMsg->m_pMessage, "/broadcast") && g_Config.m_SvEmotionalTees)
				{
					CCharacter* pChr = pPlayer->GetCharacter();
					if(pChr)
					{
						if(pChr->m_BroadCast)
							pChr->m_BroadCast=false;
						else
							pChr->m_BroadCast=true;
					}
				}
			else if(!str_comp_nocase(pMsg->m_pMessage, "/emote") && g_Config.m_SvEmotionalTees)
				{
					SendChatTarget(ClientId, "Emote commands are: /emote surprise /emote blink /emote close /emote angry /emote happy /emote pain");
					SendChatTarget(ClientId, "Example: /emote surprise 10 for 10 seconds or /emote surprise (default 1 second)");
				}
			else if(!str_comp_num(pMsg->m_pMessage, "/emote pain", 11) && g_Config.m_SvEmotionalTees)
			{
				int Num = -1;
					CCharacter* pChr = pPlayer->GetCharacter();
					if(pChr)
					{
						pChr->m_EmoteType = EMOTE_PAIN;
						if(sscanf(pMsg->m_pMessage, "/emote pain %d", &Num) > 0)
							pChr->m_EmoteStop = Server()->Tick() + Num * Server()->TickSpeed();
						else
							pChr->m_EmoteStop = Server()->Tick() + 1 * Server()->TickSpeed();
					}
				}
			else if(!str_comp_num(pMsg->m_pMessage, "/emote happy", 12) && g_Config.m_SvEmotionalTees)
			{
				int Num = -1;
					CCharacter* pChr = pPlayer->GetCharacter();
					if(pChr)
					{
						pChr->m_EmoteType = EMOTE_HAPPY;
						if(sscanf(pMsg->m_pMessage, "/emote happy %d", &Num) > 0)
							pChr->m_EmoteStop = Server()->Tick() + Num * Server()->TickSpeed();
						else
							pChr->m_EmoteStop = Server()->Tick() + 1 * Server()->TickSpeed();
					}
				}
			else if(!str_comp_num(pMsg->m_pMessage, "/emote angry", 12) && g_Config.m_SvEmotionalTees)
			{
				int Num = -1;
					CCharacter* pChr = pPlayer->GetCharacter();
					if(pChr)
					{
						pChr->m_EmoteType = EMOTE_ANGRY;
						if(sscanf(pMsg->m_pMessage, "/emote angry %d", &Num) > 0)
							pChr->m_EmoteStop = Server()->Tick() + Num * Server()->TickSpeed();
						else
							pChr->m_EmoteStop = Server()->Tick() + 1 * Server()->TickSpeed();
					}
				}
			else if(!str_comp_num(pMsg->m_pMessage, "/emote close", 12) && g_Config.m_SvEmotionalTees)
			{
				int Num = -1;
					CCharacter* pChr = pPlayer->GetCharacter();
					if(pChr)
					{
						pChr->m_EmoteType = EMOTE_BLINK;
						if(sscanf(pMsg->m_pMessage, "/emote close %d", &Num) > 0)
							pChr->m_EmoteStop = Server()->Tick() + Num * Server()->TickSpeed();
						else
							pChr->m_EmoteStop = Server()->Tick() + 1 * Server()->TickSpeed();
					}
				}
			else if(!str_comp_nocase(pMsg->m_pMessage, "/emote blink") && g_Config.m_SvEmotionalTees)
				{
					CCharacter* pChr = pPlayer->GetCharacter();
					if(pChr)
					{
						pChr->m_EmoteType = EMOTE_BLINK;
						pChr->m_EmoteStop = Server()->Tick() + 0.5 * Server()->TickSpeed();
					}
				}
			else if(!str_comp_num(pMsg->m_pMessage, "/emote surprise", 15) && g_Config.m_SvEmotionalTees)
			{
				int Num = -1;
					CCharacter* pChr = pPlayer->GetCharacter();
					if(pChr)
					{
						pChr->m_EmoteType = EMOTE_SURPRISE;
						if(sscanf(pMsg->m_pMessage, "/emote surprise %d", &Num) > 0)
							pChr->m_EmoteStop = Server()->Tick() + Num * Server()->TickSpeed();
						else
							pChr->m_EmoteStop = Server()->Tick() + 1 * Server()->TickSpeed();
					}
			}
*/


void CGameContext::OnConsoleInit()
{
	m_pServer = Kernel()->RequestInterface<IServer>();
	m_pConsole = Kernel()->RequestInterface<IConsole>();

	Console()->Register("change_map", "r", CFGFLAG_SERVER, ConChangeMap, this, "Changes the map to r", 3);
	Console()->Register("restart", "?i", CFGFLAG_SERVER, ConRestart, this, "Kills all players", 3);
	Console()->Register("broadcast", "r", CFGFLAG_SERVER, ConBroadcast, this, "Changes the broadcast message for a moment", 3);
	Console()->Register("say", "r", CFGFLAG_SERVER, ConSay, this, "Sends a server message to all players", 3);
	Console()->Register("set_team", "ii", CFGFLAG_SERVER, ConSetTeam, this, "Changes the team of player i1 to team i2", 2);

	Console()->Register("tune", "si", CFGFLAG_SERVER, ConTuneParam, this, "Modifies tune parameter s to value i", 4);
	Console()->Register("tune_reset", "", CFGFLAG_SERVER, ConTuneReset, this, "Resets all tuning", 4);
	Console()->Register("tune_dump", "", CFGFLAG_SERVER, ConTuneDump, this, "Shows all tuning options", 4);

	Console()->Register("kill_pl", "i", CFGFLAG_SERVER, ConKillPlayer, this, "Kills player i and announces the kill", 2);
	
	Console()->Register("logout", "?i", CFGFLAG_SERVER, ConLogOut, this, "If you are a helper or didn't specify [i] it logs you out, otherwise it logs player i out", 1);
	Console()->Register("helper", "i", CFGFLAG_SERVER, ConSetlvl1, this, "Authenticates player i to the Level of 1", 2);
	Console()->Register("moder", "i", CFGFLAG_SERVER, ConSetlvl2, this, "Authenticates player i to the Level of 2", 3);
	Console()->Register("admin", "i", CFGFLAG_SERVER, ConSetlvl3, this, "Authenticates player i to the Level of 3 (CAUTION: Irreversible, once he is an admin you can't control him)", 3);
	
	Console()->Register("mute", "ii", CFGFLAG_SERVER, ConMute, this, "Mutes player i1 for i2 seconds", 2);
	
	Console()->Register("vote", "r", CFGFLAG_SERVER, ConVote, this, "Forces the current vote to result in r (Yes/No)", 3);
	
	Console()->Register("invis_me", "", CFGFLAG_SERVER, ConInvisMe, this, "Makes you invisible", 1);
	Console()->Register("vis_me", "", CFGFLAG_SERVER, ConVisMe, this, "Makes you visible again", 1);
	Console()->Register("invis", "i", CFGFLAG_SERVER, ConInvis, this, "Makes player i invisible", 2);
	Console()->Register("vis", "i", CFGFLAG_SERVER, ConVis, this, "Makes player i visible again", 2);
	
	Console()->Register("timerstop", "i", CFGFLAG_SERVER, ConTimerStop, this, "Stops the timer of player i", 2);
	Console()->Register("timerstart", "i", CFGFLAG_SERVER, ConTimerStart, this, "Starts the timer of player i", 2);
	Console()->Register("timerrestart", "i", CFGFLAG_SERVER, ConTimerReStart, this, "Sets the timer of player i to 0 and starts it", 2);
	Console()->Register("timerzero", "i", CFGFLAG_SERVER, ConTimerZero, this, "Sets the timer of player i to 0 and stops it", 2);

	Console()->Register("tele", "ii", CFGFLAG_SERVER, ConTeleport, this, "Teleports player i1 to player i2", 2);
	
	Console()->Register("freeze", "i?i", CFGFLAG_SERVER, ConFreeze, this, "Freezes player i1 for i2 seconds (infinity by default)", 2);
	Console()->Register("unfreeze", "i", CFGFLAG_SERVER, ConUnFreeze, this, "Unfreezes player i", 2);

	Console()->Register("shotgun", "i", CFGFLAG_SERVER, ConShotgun, this, "Gives a shotgun to player i", 2);
	Console()->Register("shotgun_me", "", CFGFLAG_SERVER, ConShotgunMe, this, "Gives shotgun to yourself", 1);
	Console()->Register("grenade", "i", CFGFLAG_SERVER, ConGrenade, this, "Gives a grenade launcher to player i", 2);
	Console()->Register("grenade_me", "", CFGFLAG_SERVER, ConGrenadeMe, this, "Gives grenade launcher to yourself", 1);
	Console()->Register("laser", "i", CFGFLAG_SERVER, ConLaser, this, "Gives a lasergun to player i", 2);
	Console()->Register("laser_me", "", CFGFLAG_SERVER, ConLaserMe, this, "Gives lasergun to yourself", 1);
	Console()->Register("weapons", "i", CFGFLAG_SERVER, ConWeapons, this, "Gives all weapons to player i", 2);
	Console()->Register("weapons_me", "", CFGFLAG_SERVER, ConWeaponsMe, this, "Gives all weapons to yourself", 1);

	Console()->Register("ninja", "i", CFGFLAG_SERVER, ConNinja, this, "Makes player i a ninja", 2);
	Console()->Register("ninja_me", "", CFGFLAG_SERVER, ConNinjaMe, this, "Makes yourself a ninja", 1);

	Console()->Register("hammer_me", "i", CFGFLAG_SERVER, ConHammerMe, this, "Sets your hammer power to i", 1);
	Console()->Register("hammer", "ii", CFGFLAG_SERVER, ConHammer, this, "Sets the hammer power of player i1 to i2", 2);

	Console()->Register("super", "i", CFGFLAG_SERVER, ConSuper, this, "Makes player i super", 2);
	Console()->Register("unsuper", "i", CFGFLAG_SERVER, ConUnSuper, this, "Removes super from player i", 2);
	Console()->Register("super_me", "", CFGFLAG_SERVER, ConSuperMe, this, "Makes yourself super", 1);
	Console()->Register("unsuper_me", "", CFGFLAG_SERVER, ConUnSuperMe, this, "Removes super from yourself", 1);

	Console()->Register("left", "?i", CFGFLAG_SERVER, ConGoLeft, this, "Makes you or player i move 1 tile left", 1);
	Console()->Register("right", "?i", CFGFLAG_SERVER, ConGoRight, this, "Makes you or player i move 1 tile right", 1);
	Console()->Register("up", "?i", CFGFLAG_SERVER, ConGoUp, this, "Makes you or player i move 1 tile up", 1);
	Console()->Register("down", "?i", CFGFLAG_SERVER, ConGoDown, this, "Makes you or player i move 1 tile down", 1);
	Console()->Register("addvote", "r", CFGFLAG_SERVER, ConAddVote, this, "Adds a vote entry to the clients", 4);

	Console()->Register("credits", "", CFGFLAG_SERVER, ConCredits, this, "Shows the credits of the DDRace mod", -1);
	Console()->Register("info", "", CFGFLAG_SERVER, ConInfo, this, "Shows info about this server", -1);
	Console()->Register("cmdlist", "", CFGFLAG_SERVER, ConCmdList, this, "Shows the list of all commands", -1);
	Console()->Register("help", "?r", CFGFLAG_SERVER, ConHelp, this, "Helps you with commands", -1);
	Console()->Register("flags", "", CFGFLAG_SERVER, ConFlags, this, "Shows gameplay information for this server", -1);
	Console()->Register("rules", "", CFGFLAG_SERVER, ConRules, this, "Shows the rules of this server", -1);
	Console()->Register("kill", "", CFGFLAG_SERVER, ConKill, this, "Kills you", -1);
	Console()->Register("pause", "", CFGFLAG_SERVER, ConTogglePause, this, "If enabled on this server it pauses the game for you", -1);
	Console()->Register("top5", "?i", CFGFLAG_SERVER, ConTop5, this, "Shows the top 5 from the 1st, or starting at the specified number", -1);
	Console()->Register("rank", "?r", CFGFLAG_SERVER, ConRank, this, "Shows either your rank or the rank of the given player", -1);
	Console()->Register("broadtime", "", CFGFLAG_SERVER, ConBroadTime, this, "", -1); // TODO: add help text, cause idk what this cmd does (heinrich5991)
	Console()->Register("team", "?i", CFGFLAG_SERVER, ConJoinTeam, this, "Lets you join the specified team", -1);
	Console()->Register("fly", "", CFGFLAG_SERVER, ConToggleFly, this, "Toggles whether you fly by pressing jump", 1);

	Console()->Chain("sv_motd", ConchainSpecialMotdupdate, this);

}

void CGameContext::OnInit(/*class IKernel *pKernel*/)
{
	m_pServer = Kernel()->RequestInterface<IServer>();
	m_pConsole = Kernel()->RequestInterface<IConsole>();
	m_World.SetGameServer(this);
	m_Events.SetGameServer(this);
	//if(!data) // only load once
		//data = load_data_from_memory(internal_data);

	for(int i = 0; i < NUM_NETOBJTYPES; i++)
		Server()->SnapSetStaticsize(i, m_NetObjHandler.GetObjSize(i));

	m_Layers.Init(Kernel());
	m_Collision.Init(&m_Layers);

	// reset everything here
	//world = new GAMEWORLD;
	//players = new CPlayer[MAX_CLIENTS];

	//TODO: No need any more?
	char buf[512];
	str_format(buf, sizeof(buf), "data/maps/%s.cfg", g_Config.m_SvMap);
	Console()->ExecuteFile(buf);
	str_format(buf, sizeof(buf), "data/maps/%s.map.cfg", g_Config.m_SvMap);
	Console()->ExecuteFile(buf);

	// select gametype
	m_pController = new CGameControllerDDRace(this);
	((CGameControllerDDRace*)m_pController)->m_Teams.Reset();

	Server()->SetBrowseInfo(m_pController->m_pGameType, -1);


	// delete old score object
	if(m_pScore)
		delete m_pScore;
		
	// create score object (add sql later)
	if(g_Config.m_SvUseSQL)
		m_pScore = new CSqlScore(this);
	else
		m_pScore = new CFileScore(this);
	// setup core world
	//for(int i = 0; i < MAX_CLIENTS; i++)
	//	game.players[i].core.world = &game.world.core;
	// create all entities from the game layer
	CMapItemLayerTilemap *pTileMap = m_Layers.GameLayer();
	CTile *pTiles = (CTile *)Kernel()->RequestInterface<IMap>()->GetData(pTileMap->m_Data);
	CTile *pFront=0;
	if(m_Layers.FrontLayer())
		pFront = (CTile *)Kernel()->RequestInterface<IMap>()->GetData(pTileMap->m_Front);
	

	for(int y = 0; y < pTileMap->m_Height; y++)
	{
		for(int x = 0; x < pTileMap->m_Width; x++)
		{
			int Index = pTiles[y*pTileMap->m_Width+x].m_Index;
			if(Index == TILE_NPC)
				m_Tuning.Set("player_collision",0);
			else if(Index == TILE_EHOOK)
				g_Config.m_SvEndlessDrag = 1;
			else if(Index == TILE_NOHIT)
				g_Config.m_SvHit = 0;
			else if(Index == TILE_NPH)
				m_Tuning.Set("player_hooking",0);
			if(Index >= ENTITY_OFFSET)
			{
				vec2 Pos(x*32.0f+16.0f, y*32.0f+16.0f);
				m_pController->OnEntity(Index-ENTITY_OFFSET, Pos,false);
			}
			if(pFront)
			{
				int Index = pFront[y*pTileMap->m_Width+x].m_Index;
				if(Index == TILE_NPC)
					m_Tuning.Set("player_collision",0);
				else if(Index == TILE_EHOOK)
					g_Config.m_SvEndlessDrag = 1;
				else if(Index == TILE_NOHIT)
					g_Config.m_SvHit = 0;
				else if(Index == TILE_NPH)
					m_Tuning.Set("player_hooking",0);
				if(Index >= ENTITY_OFFSET)
				{
					vec2 Pos(x*32.0f+16.0f, y*32.0f+16.0f);
					m_pController->OnEntity(Index-ENTITY_OFFSET, Pos,true);
				}
			}
		}
	}

#ifdef CONF_DEBUG
	if(g_Config.m_DbgDummies)
	{
		for(int i = 0; i < g_Config.m_DbgDummies ; i++)
		{
			OnClientConnected(MAX_CLIENTS-i-1);
		}
	}
#endif
}

void CGameContext::OnShutdown()
{
	delete m_pController;
	m_pController = 0;
	Clear();
}

void CGameContext::OnSnap(int ClientId)
{
	m_World.Snap(ClientId);
	m_pController->Snap(ClientId);
	m_Events.Snap(ClientId);

	for(int i = 0; i < MAX_CLIENTS; i++)
	{
		if(m_apPlayers[i])
			m_apPlayers[i]->Snap(ClientId);
	}
}
void CGameContext::OnPreSnap() {}
void CGameContext::OnPostSnap()
{
	m_Events.Clear();
}

const char *CGameContext::Version() { return GAME_VERSION; }
const char *CGameContext::NetVersion() { return GAME_NETVERSION; }

IGameServer *CreateGameServer() { return new CGameContext; }
<|MERGE_RESOLUTION|>--- conflicted
+++ resolved
@@ -847,19 +847,12 @@
 				SendChatTarget(KickId, aBufKick);
 				return;
 			}
-<<<<<<< HEAD
 			if(GetPlayerChar(ClientId) && GetPlayerChar(KickId) && GetPlayerChar(ClientId)->Team() != GetPlayerChar(KickId)->Team())
 			{
 				SendChatTarget(ClientId, "You can kick only your team member");
 				m_apPlayers[ClientId]->m_Last_KickVote = time_get();
 				return;
 			}
-			str_format(aChatmsg, sizeof(aChatmsg), "'%s' called for vote to kick '%s'", Server()->ClientName(ClientId), Server()->ClientName(KickId));
-			str_format(aDesc, sizeof(aDesc), "Kick '%s'", Server()->ClientName(KickId));
-			if(!g_Config.m_SvVoteKickBantime)
-				str_format(aCmd, sizeof(aCmd), "kick %d", KickId);
-=======
-			
 			const char *pReason = "No reason given";
 			for(const char *p = pMsg->m_Value; *p; ++p)
 			{
@@ -872,9 +865,8 @@
 			
 			str_format(aChatmsg, sizeof(aChatmsg), "'%s' called for vote to kick '%s' (%s)", Server()->ClientName(ClientId), Server()->ClientName(KickId), pReason);
 			str_format(aDesc, sizeof(aDesc), "Kick '%s'", Server()->ClientName(KickId));
-			if (!g_Config.m_SvVoteKickBantime)
+			if(!g_Config.m_SvVoteKickBantime)
 				str_format(aCmd, sizeof(aCmd), "kick %d \"Kicked by vote\"", KickId);
->>>>>>> 411db8b8
 			else
 			{
 				char aBuf[64] = {0};
