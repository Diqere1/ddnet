--- conflicted
+++ resolved
@@ -24,9 +24,7 @@
 	this->m_ClientID = CID;
 	m_Team = GameServer()->m_pController->ClampTeam(Team);
 	m_LastActionTick = Server()->Tick();
-<<<<<<< HEAD
-
-	m_Muted = 0;
+	m_ChatScore = 0;
 	m_PauseInfo.m_Respawn = false;
 	
 	GameServer()->Score()->PlayerData(CID)->Reset();
@@ -39,9 +37,6 @@
 	m_Last_Pause = 0;
 	m_Last_Team = 0;
 	m_Asker = -1;
-=======
-	m_ChatScore = 0;
->>>>>>> addbf8e3
 }
 
 CPlayer::~CPlayer()
@@ -100,7 +95,6 @@
 	}
 	else if(m_Spawning && m_RespawnTick <= Server()->Tick())
 		TryRespawn();
-	if(m_Muted > 0) m_Muted--;
 }
 
 void CPlayer::Snap(int SnappingClient)
@@ -147,13 +141,6 @@
 
 	if(Server()->ClientIngame(m_ClientID))
 	{
-		if(m_Muted > 0)
-		{
-			int Temp = m_Muted;
-			m_Muted = 0;
-			((CServer *)Server())->BanAdd(((CServer *)Server())->GetClientIP(m_ClientID), ((Temp/Server()->TickSpeed())+1), "Mute evasion");
-			return;
-		}
 		char aBuf[512];
 		str_format(aBuf, sizeof(aBuf),  "'%s' has left the game", Server()->ClientName(m_ClientID));
 		GameServer()->SendChat(-1, CGameContext::CHAT_ALL, aBuf);
